--- conflicted
+++ resolved
@@ -30,11 +30,8 @@
 #include "verilog_bison.h"
 #include "vtr_util.h"
 #include <string>
-<<<<<<< HEAD
 #include <algorithm>
-=======
 #include "string.h"
->>>>>>> f2aab819
 
 /* the define below helps with watching the parser go token by token */
 #define MP {if (to_view_parse) {printf("%d %s\n", yylineno, yytext);}}
@@ -289,7 +286,6 @@
     return nullptr;
 }
 
-<<<<<<< HEAD
 std::string base_log2_convert(std::string number, size_t radix, size_t bit_length, int signed_numb){
 
 	if(bit_length == 0){
@@ -312,9 +308,126 @@
                 resulting_binary[j] = converted_digit[k];
             }
         }
+    }
 		
-		return resulting_binary;
-=======
+	return resulting_binary;
+}
+
+std::string base_10_convert(std::string number, size_t bit_length){
+    if(bit_length ==0){
+        std::string bit_string;
+        
+        while(number.length() > 0){
+            
+            int i=number.length()-1;
+            //catch last remainder
+            bit_string.insert(bit_string.begin(),((number[i]-'0')%2)+'0');
+    
+            for(;i>=0;i--){
+                if(i>0)
+                    number[i] = (number[i]-'0')/2 + ((number[i-1]-'0')%2)*5 +'0';
+                else
+                    number[i] = (number[i]-'0')/2 + '0';
+            }
+            
+            //remove padded 0
+            while(number.length() > 0 && number[0] == '0')
+                number.erase(number.begin());
+        }
+        return "0" + bit_string;
+    }else{
+        std::string bit_string_sized(bit_length,'0');
+        
+        int loc = bit_string_sized.length()-1;
+        while(loc >=0 && number.length() > 0){
+            
+            int i=number.length()-1;
+            //catch last remainder
+            bit_string_sized[loc--] = (number[i]-'0')%2 +'0';
+    
+            for(;i>=0;i--){
+                //num = num/2+ msb%2
+                if(i>0)
+                    number[i] = (number[i]-'0')/2 + (number[i-1]-'0')%2*5 +'0';
+                else
+                    number[i] = (number[i]-'0')/2 + '0';
+            }
+            
+            //remove padded 0
+            while(number.length() > 0 && number[0] == '0')
+                number.erase(number.begin());
+        }
+        return bit_string_sized;
+    }
+}
+
+char* make_std(const char *in, int radix, size_t type_of_number){
+    std::string input(in);
+    
+    std::string number;
+    size_t bit_length;
+    std::string number_def;
+    int signed_numb = 0;
+
+    switch(type_of_number){
+        
+        case 0:{ // has a bit_length and radix
+            size_t loc = input.find("\'");
+            number = input.substr(loc+2);
+            bit_length = strtoull(input.substr(0,loc).c_str(), NULL, 10);
+            number_def = input.substr(0,loc) + "\'b";
+            break;}
+            
+        case 1: // has a radix only
+            number = input.substr(2);
+            bit_length = 0;
+            number_def = "\'b";
+            break;
+            
+        case 2: // is an integer ex: "10234" NOT WORKING YET, probably preferable to keep as a decimal anywho
+            number = input;
+            bit_length = 0;
+            number_def = "\'b";
+            break;
+            
+        case 3:{ // has a bit_length and radix and signed
+            size_t loc = input.find("'");
+            number = input.substr(loc+3);
+            bit_length = strtoull(input.substr(0,loc).c_str(), NULL, 10);
+            number_def = input.substr(0,loc) + "\'sb";
+            signed_numb =1;
+            break;}
+            
+        case 4: // has a radix only and signed
+            number = input.substr(3);
+            bit_length = 0;
+            number_def = "\'sb";
+            signed_numb =1;
+            break;
+            
+        default: return NULL;
+    }
+    
+    //remove all occurence of _ since they are just visual aids
+    number.erase(std::remove(number.begin(), number.end(), '_'), number.end());
+
+    std::string output;
+    switch(radix){
+        case 2:     
+        case 8:     
+        case 16:
+            output = number_def + base_log2_convert(number, radix, bit_length, signed_numb);
+            break;
+        case 10:
+            output = number_def + base_10_convert(number, bit_length);
+            break;
+        default:
+            return NULL;
+    }
+    return vtr::strdup(output.c_str());
+}
+
+
 char* standardize_number(const char* input)
 {
 	std::string input_number(input);
@@ -332,122 +445,6 @@
 			input_number[check_at] = tolower(input_number[check_at]);
 			check_at++;
 		}
->>>>>>> f2aab819
 	}
 
-}
-
-std::string base_10_convert(std::string number, size_t bit_length){
-    if(bit_length ==0){
-        std::string bit_string;
-        
-        while(number.length() > 0){
-            
-            int i=number.length()-1;
-            //catch last remainder
-            bit_string.insert(bit_string.begin(),((number[i]-'0')%2)+'0');
-    
-            for(;i>=0;i--){
-                if(i>0)
-                    number[i] = (number[i]-'0')/2 + ((number[i-1]-'0')%2)*5 +'0';
-                else
-                    number[i] = (number[i]-'0')/2 + '0';
-            }
-            
-            //remove padded 0
-            while(number.length() > 0 && number[0] == '0')
-                number.erase(number.begin());
-        }
-        return "0" + bit_string;
-    }else{
-        std::string bit_string_sized(bit_length,'0');
-        
-        int loc = bit_string_sized.length()-1;
-        while(loc >=0 && number.length() > 0){
-            
-            int i=number.length()-1;
-            //catch last remainder
-            bit_string_sized[loc--] = (number[i]-'0')%2 +'0';
-    
-            for(;i>=0;i--){
-                //num = num/2+ msb%2
-                if(i>0)
-                    number[i] = (number[i]-'0')/2 + (number[i-1]-'0')%2*5 +'0';
-                else
-                    number[i] = (number[i]-'0')/2 + '0';
-            }
-            
-            //remove padded 0
-            while(number.length() > 0 && number[0] == '0')
-                number.erase(number.begin());
-        }
-        return bit_string_sized;
-    }
-}
-
-char* make_std(const char *in, int radix, size_t type_of_number){
-    std::string input(in);
-    
-    std::string number;
-    size_t bit_length;
-    std::string number_def;
-    int signed_numb = 0;
-
-    switch(type_of_number){
-        
-        case 0:{ // has a bit_length and radix
-            size_t loc = input.find("\'");
-            number = input.substr(loc+2);
-            bit_length = strtoull(input.substr(0,loc).c_str(), NULL, 10);
-            number_def = input.substr(0,loc) + "\'b";
-            break;}
-            
-        case 1: // has a radix only
-            number = input.substr(2);
-            bit_length = 0;
-            number_def = "\'b";
-            break;
-            
-        case 2: // is an integer ex: "10234" NOT WORKING YET, probably preferable to keep as a decimal anywho
-            number = input;
-            bit_length = 0;
-            number_def = "\'b";
-            break;
-            
-        case 3:{ // has a bit_length and radix and signed
-            size_t loc = input.find("'");
-            number = input.substr(loc+3);
-            bit_length = strtoull(input.substr(0,loc).c_str(), NULL, 10);
-            number_def = input.substr(0,loc) + "\'sb";
-            signed_numb =1;
-            break;}
-            
-        case 4: // has a radix only and signed
-            number = input.substr(3);
-            bit_length = 0;
-            number_def = "\'sb";
-            signed_numb =1;
-            break;
-            
-        default: return NULL;
-    }
-    
-    //remove all occurence of _ since they are just visual aids
-    number.erase(std::remove(number.begin(), number.end(), '_'), number.end());
-
-    std::string output;
-    switch(radix){
-        case 2:     
-        case 8:     
-        case 16:
-            output = number_def + base_log2_convert(number, radix, bit_length, signed_numb);
-            break;
-        case 10:
-            output = number_def + base_10_convert(number, bit_length);
-            break;
-        default:
-            return NULL;
-    }
-    return vtr::strdup(output.c_str());
-}
-
+}