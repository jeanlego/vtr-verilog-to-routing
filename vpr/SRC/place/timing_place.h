#ifndef TIMING_PLACE
#define TIMING_PLACE

#include "timing_info_fwd.h"

void alloc_lookups_and_criticalities(t_chan_width_dist chan_width_dist,
		t_router_opts router_opts,
		t_det_routing_arch *det_routing_arch, t_segment_inf * segment_inf,
		const t_direct_inf *directs, 
		const int num_directs);

void free_lookups_and_criticalities();

void print_sink_delays(const char *fname);

void load_criticalities(SetupTimingInfo& timing_info, float crit_exponent, const IntraLbPbPinLookup& pb_gpin_lookup);

<<<<<<< HEAD
float get_timing_place_crit(ClusterNetId net_id, int ipin);
void set_timing_place_crit(ClusterNetId net_id, int ipin, float val);

=======

float get_timing_place_crit(int inet, int ipin);
void set_timing_place_crit(int inet, int ipin, float val);
>>>>>>> de7e391a
#endif<|MERGE_RESOLUTION|>--- conflicted
+++ resolved
@@ -15,13 +15,7 @@
 
 void load_criticalities(SetupTimingInfo& timing_info, float crit_exponent, const IntraLbPbPinLookup& pb_gpin_lookup);
 
-<<<<<<< HEAD
 float get_timing_place_crit(ClusterNetId net_id, int ipin);
 void set_timing_place_crit(ClusterNetId net_id, int ipin, float val);
 
-=======
-
-float get_timing_place_crit(int inet, int ipin);
-void set_timing_place_crit(int inet, int ipin, float val);
->>>>>>> de7e391a
 #endif