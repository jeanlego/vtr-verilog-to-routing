/**
 * @file
 * @author Jason Luu
 * @date June 21, 2012
 *
 * @brief General API for VPR
 *
 * Other software tools should generally call just the functions defined here
 * For advanced/power users, you can call functions defined elsewhere in VPR or
 * modify the data structures directly at your discretion but be aware
 * that doing so can break the correctness of VPR
 */

#include <cstdio>
#include <cstring>
#include <ctime>
#include <chrono>
#include <cmath>
#include <sstream>

#include "vtr_assert.h"
#include "vtr_math.h"
#include "vtr_log.h"
#include "vtr_version.h"
#include "vtr_time.h"
#include "vtr_path.h"

#include "vpr_types.h"
#include "vpr_utils.h"
#include "globals.h"
#include "atom_netlist.h"
#include "read_netlist.h"
#include "check_netlist.h"
#include "read_blif.h"
#include "draw.h"
#include "place_and_route.h"
#include "pack.h"
#include "place.h"
#include "SetupGrid.h"
#include "setup_clocks.h"
#include "stats.h"
#include "read_options.h"
#include "echo_files.h"
#include "read_xml_arch_file.h"
#include "SetupVPR.h"
#include "ShowSetup.h"
#include "CheckArch.h"
#include "CheckSetup.h"
#include "rr_graph.h"
#include "pb_type_graph.h"
#include "route_common.h"
#include "timing_place_lookup.h"
#include "route_export.h"
#include "vpr_api.h"
#include "read_sdc.h"
#include "power.h"
#include "pack_types.h"
#include "lb_type_rr_graph.h"
#include "read_activity.h"
#include "net_delay.h"
#include "AnalysisDelayCalculator.h"
#include "timing_info.h"
#include "netlist_writer.h"
#include "net_delay.h"
#include "RoutingDelayCalculator.h"
#include "check_route.h"
#include "constant_nets.h"
#include "atom_netlist_utils.h"
#include "cluster.h"

#include "pack_report.h"
#include "overuse_report.h"

#include "timing_graph_builder.h"
#include "timing_reports.h"
#include "tatum/echo_writer.hpp"

#include "read_route.h"
#include "read_blif.h"
#include "read_place.h"

#include "arch_util.h"

#include "post_routing_pb_pin_fixup.h"

#include "log.h"
#include "iostream"

#ifdef VPR_USE_TBB
#    include <tbb/task_scheduler_init.h>

//We need to store the scheduler object so any concurrency
//setting is persistent
std::unique_ptr<tbb::task_scheduler_init> tbb_scheduler;
#endif

/* Local subroutines */
static void free_complex_block_types();

static void free_device(const t_det_routing_arch& routing_arch);
static void free_circuit();

static void get_intercluster_switch_fanin_estimates(const t_vpr_setup& vpr_setup,
                                                    const t_arch& arch,
                                                    const int wire_segment_length,
                                                    int* opin_switch_fanin,
                                                    int* wire_switch_fanin,
                                                    int* ipin_switch_fanin);
/* Local subroutines end */

///@brief Display general VPR information
void vpr_print_title() {
    VTR_LOG("VPR FPGA Placement and Routing.\n");
    VTR_LOG("Version: %s\n", vtr::VERSION);
    VTR_LOG("Revision: %s\n", vtr::VCS_REVISION);
    VTR_LOG("Compiled: %s\n", vtr::BUILD_TIMESTAMP);
    VTR_LOG("Compiler: %s\n", vtr::COMPILER);
    VTR_LOG("Build Info: %s\n", vtr::BUILD_INFO);
    VTR_LOG("\n");
    VTR_LOG("University of Toronto\n");
    VTR_LOG("verilogtorouting.org\n");
    VTR_LOG("vtr-users@googlegroups.com\n");
    VTR_LOG("This is free open source code under MIT license.\n");
    VTR_LOG("\n");
}

void vpr_print_args(int argc, const char** argv) {
    VTR_LOG("VPR was run with the following command-line:\n");
    for (int i = 0; i < argc; i++) {
        if (i != 0) {
            VTR_LOG(" ");
        }
        VTR_LOG("%s", argv[i]);
    }
    VTR_LOG("\n\n");
}

void vpr_initialize_logging() {
    {
        //Allow the default vpr log file to be overwritten
        const char* env_value = std::getenv("VPR_LOG_FILE");
        if (env_value != nullptr) {
            if (std::strlen(env_value) > 0) {
                vtr::set_log_file(env_value); //Use specified log file
            } else {
                //Empty log file name -> no log file
                vtr::set_log_file(nullptr);
            }
        } else {
            //Unset, use default log name
            vtr::set_log_file("vpr_stdout.log");
        }
    }
}

/**
 * @brief Initialize VPR
 *
 * 1. Read Options
 * 2. Read Arch
 * 3. Read Circuit
 * 4. Sanity check all three
 */
void vpr_init(const int argc, const char** argv, t_options* options, t_vpr_setup* vpr_setup, t_arch* arch) {
    vpr_initialize_logging();

    /* Print title message */
    vpr_print_title();

    /* Read in user options */
    *options = read_options(argc, argv);

    //Print out the arguments passed to VPR.
    //This provides a reference in the log file to exactly
    //how VPR was run, aiding in re-producibility
    vpr_print_args(argc, argv);

    vpr_init_with_options(options, vpr_setup, arch);
}

/**
 * @brief  Initialize VPR with options
 *
 * 1. Read Arch
 * 2. Read Circuit
 * 3. Sanity check all three
 */
void vpr_init_with_options(const t_options* options, t_vpr_setup* vpr_setup, t_arch* arch) {
    //Set the number of parallel workers
    // We determine the number of workers in the following order:
    //  1. An explicitly specified command-line argument
    //  2. An environment variable
    //  3. The default value
    size_t num_workers;
    if (options->num_workers.provenance() == argparse::Provenance::SPECIFIED) {
        //Explicit command-line
        num_workers = options->num_workers.value();
    } else {
        const char* env_value = std::getenv("VPR_NUM_WORKERS");
        if (env_value != nullptr) {
            //VPR specific environment variable
            num_workers = vtr::atou(env_value);
        } else {
            //Command-line default value
            VTR_ASSERT(options->num_workers.provenance() == argparse::Provenance::DEFAULT);
            num_workers = options->num_workers.value();
        }
    }

#ifdef VPR_USE_TBB
    //Using Thread Building Blocks
    if (num_workers == 0) {
        //Use default concurrency (i.e. maximum conccurency)
        num_workers = tbb::task_scheduler_init::default_num_threads();
    }

    VTR_LOG("Using up to %zu parallel worker(s)\n", num_workers);
    tbb_scheduler = std::make_unique<tbb::task_scheduler_init>(num_workers);
#else
    //No parallel execution support
    if (num_workers != 1) {
        VTR_LOG_WARN("VPR was compiled without parallel execution support, ignoring the specified number of workers (%zu)",
                     options->num_workers.value());
    }
#endif

    vpr_setup->TimingEnabled = options->timing_analysis;
    vpr_setup->device_layout = options->device_layout;
    vpr_setup->constant_net_method = options->constant_net_method;
    vpr_setup->clock_modeling = options->clock_modeling;
    vpr_setup->two_stage_clock_routing = options->two_stage_clock_routing;
    vpr_setup->exit_before_pack = options->exit_before_pack;

    VTR_LOG("\n");
    VTR_LOG("Architecture file: %s\n", options->ArchFile.value().c_str());
    VTR_LOG("Circuit name: %s\n", options->CircuitName.value().c_str());
    VTR_LOG("\n");

    /* Determine whether echo is on or off */
    setEchoEnabled(options->CreateEchoFile);

    /*
     * Initialize the functions names for which VPR_ERRORs
     * are demoted to VTR_LOG_WARNs
     */
    for (std::string func_name : vtr::split(options->disable_errors, std::string(":"))) {
        map_error_activation_status(func_name);
    }

    /*
     * Initialize the functions names for which
     * warnings are being suppressed
     */
    std::vector<std::string> split_warning_option = vtr::split(options->suppress_warnings, std::string(","));
    std::string warn_log_file;
    std::string warn_functions;
    // If no log file name is provided, the specified warning
    // to suppress are not output anywhere.
    if (split_warning_option.size() == 1) {
        warn_functions = split_warning_option[0];
    } else if (split_warning_option.size() == 2) {
        warn_log_file = split_warning_option[0];
        warn_functions = split_warning_option[1];
    }

    set_noisy_warn_log_file(warn_log_file);
    for (std::string func_name : vtr::split(warn_functions, std::string(":"))) {
        add_warnings_to_suppress(func_name);
    }

    /* Read in arch and circuit */
    SetupVPR(options,
             vpr_setup->TimingEnabled,
             true,
             &vpr_setup->FileNameOpts,
             arch,
             &vpr_setup->user_models,
             &vpr_setup->library_models,
             &vpr_setup->NetlistOpts,
             &vpr_setup->PackerOpts,
             &vpr_setup->PlacerOpts,
             &vpr_setup->AnnealSched,
             &vpr_setup->RouterOpts,
             &vpr_setup->AnalysisOpts,
             &vpr_setup->RoutingArch,
             &vpr_setup->PackerRRGraph,
             vpr_setup->Segments,
             &vpr_setup->Timing,
             &vpr_setup->ShowGraphics,
             &vpr_setup->GraphPause,
             &vpr_setup->SaveGraphics,
             &vpr_setup->GraphicsCommands,
             &vpr_setup->PowerOpts);

    /* Check inputs are reasonable */
    CheckArch(*arch);

    /* Verify settings don't conflict or otherwise not make sense */
    CheckSetup(vpr_setup->PackerOpts,
               vpr_setup->PlacerOpts,
               vpr_setup->RouterOpts,
               vpr_setup->RoutingArch, vpr_setup->Segments, vpr_setup->Timing,
               arch->Chans);

    /* flush any messages to user still in stdout that hasn't gotten displayed */
    fflush(stdout);

    /* Read blif file and sweep unused components */
    auto& atom_ctx = g_vpr_ctx.mutable_atom();
    atom_ctx.nlist = read_and_process_circuit(options->circuit_format,
                                              vpr_setup->PackerOpts.blif_file_name.c_str(),
                                              vpr_setup->user_models,
                                              vpr_setup->library_models,
                                              vpr_setup->NetlistOpts.const_gen_inference,
                                              vpr_setup->NetlistOpts.absorb_buffer_luts,
                                              vpr_setup->NetlistOpts.sweep_dangling_primary_ios,
                                              vpr_setup->NetlistOpts.sweep_dangling_nets,
                                              vpr_setup->NetlistOpts.sweep_dangling_blocks,
                                              vpr_setup->NetlistOpts.sweep_constant_primary_outputs,
                                              vpr_setup->NetlistOpts.netlist_verbosity);

    if (vpr_setup->PowerOpts.do_power) {
        //Load the net activity file for power estimation
        vtr::ScopedStartFinishTimer t("Load Activity File");
        auto& power_ctx = g_vpr_ctx.mutable_power();
        power_ctx.atom_net_power = read_activity(atom_ctx.nlist, vpr_setup->FileNameOpts.ActFile.c_str());
    }

    //Initialize timing graph and constraints
    if (vpr_setup->TimingEnabled) {
        auto& timing_ctx = g_vpr_ctx.mutable_timing();
        {
            vtr::ScopedStartFinishTimer t("Build Timing Graph");
            timing_ctx.graph = TimingGraphBuilder(atom_ctx.nlist, atom_ctx.lookup).timing_graph(options->allow_dangling_combinational_nodes);
            VTR_LOG("  Timing Graph Nodes: %zu\n", timing_ctx.graph->nodes().size());
            VTR_LOG("  Timing Graph Edges: %zu\n", timing_ctx.graph->edges().size());
            VTR_LOG("  Timing Graph Levels: %zu\n", timing_ctx.graph->levels().size());
        }
        {
            print_netlist_clock_info(atom_ctx.nlist);
        }
        {
            vtr::ScopedStartFinishTimer t("Load Timing Constraints");
            timing_ctx.constraints = read_sdc(vpr_setup->Timing, atom_ctx.nlist, atom_ctx.lookup, *timing_ctx.graph);
        }
    }

    fflush(stdout);

    ShowSetup(*vpr_setup);
}

bool vpr_flow(t_vpr_setup& vpr_setup, t_arch& arch) {
    if (vpr_setup.exit_before_pack) {
        VTR_LOG_WARN("Exiting before packing as requested.\n");
        return true;
    }

    { //Pack
        bool pack_success = vpr_pack_flow(vpr_setup, arch);

        if (!pack_success) {
            return false; //Unimplementable
        }
    }

    vpr_create_device(vpr_setup, arch);

    vpr_init_graphics(vpr_setup, arch);
    { //Place
        bool place_success = vpr_place_flow(vpr_setup, arch);

        if (!place_success) {
            std::cout << "failed placement" << std::endl;
            return false; //Unimplementable
        }
    }
    RouteStatus route_status;
    { //Route
        route_status = vpr_route_flow(vpr_setup, arch);
    }
    { //Analysis
        vpr_analysis_flow(vpr_setup, arch, route_status);
    }
    vpr_close_graphics(vpr_setup);

    return route_status.success();
}

void vpr_create_device(t_vpr_setup& vpr_setup, const t_arch& arch) {
    vtr::ScopedStartFinishTimer timer("Create Device");
    vpr_create_device_grid(vpr_setup, arch);

    vpr_setup_clock_networks(vpr_setup, arch);

    if (vpr_setup.PlacerOpts.place_chan_width != NO_FIXED_CHANNEL_WIDTH) {
        vpr_create_rr_graph(vpr_setup, arch, vpr_setup.PlacerOpts.place_chan_width);
    }
}

/**
 * @brief Allocs globals: chan_width_x, chan_width_y, device_ctx.grid
 *
 * Depends on num_clbs, pins_per_clb
 */
void vpr_create_device_grid(const t_vpr_setup& vpr_setup, const t_arch& Arch) {
    vtr::ScopedStartFinishTimer timer("Build Device Grid");
    /* Read in netlist file for placement and routing */
    auto& cluster_ctx = g_vpr_ctx.clustering();
    auto& device_ctx = g_vpr_ctx.mutable_device();

    device_ctx.arch = &Arch;

    /*
     *Load the device grid
     */

    //Record the resource requirement
    std::map<t_logical_block_type_ptr, size_t> num_type_instances;
    for (auto blk_id : cluster_ctx.clb_nlist.blocks()) {
        num_type_instances[cluster_ctx.clb_nlist.block_type(blk_id)]++;
    }

    //Build the device
    float target_device_utilization = vpr_setup.PackerOpts.target_device_utilization;
    device_ctx.grid = create_device_grid(vpr_setup.device_layout, Arch.grid_layouts, num_type_instances, target_device_utilization);

    /*
     *Report on the device
     */
    size_t num_grid_tiles = count_grid_tiles(device_ctx.grid);
    VTR_LOG("FPGA sized to %zu x %zu: %zu grid tiles (%s)\n", device_ctx.grid.width(), device_ctx.grid.height(), num_grid_tiles, device_ctx.grid.name().c_str());

    VTR_LOG("\n");
    VTR_LOG("Resource usage...\n");
    for (const auto& type : device_ctx.logical_block_types) {
        if (is_empty_type(&type)) continue;

        VTR_LOG("\tNetlist\n\t\t%d\tblocks of type: %s\n",
                num_type_instances[&type], type.name);

        VTR_LOG("\tArchitecture\n");
        for (const auto equivalent_tile : type.equivalent_tiles) {
            VTR_LOG("\t\t%d\tblocks of type: %s\n",
                    device_ctx.grid.num_instances(equivalent_tile), equivalent_tile->name);
        }
    }
    VTR_LOG("\n");

    float device_utilization = calculate_device_utilization(device_ctx.grid, num_type_instances);
    VTR_LOG("Device Utilization: %.2f (target %.2f)\n", device_utilization, target_device_utilization);
    for (const auto& type : device_ctx.physical_tile_types) {
        if (is_empty_type(&type)) {
            continue;
        }

        if (device_ctx.grid.num_instances(&type) != 0) {
            VTR_LOG("\tPhysical Tile %s:\n", type.name);

            auto equivalent_sites = get_equivalent_sites_set(&type);

            for (auto logical_block : equivalent_sites) {
                float util = 0.;
                size_t num_inst = device_ctx.grid.num_instances(&type);
                if (num_inst != 0) {
                    util = float(num_type_instances[logical_block]) / num_inst;
                }
                VTR_LOG("\tBlock Utilization: %.2f Logical Block: %s\n", util, logical_block->name);
            }
        }
    }
    VTR_LOG("\n");

    if (!device_ctx.grid.limiting_resources().empty()) {
        std::vector<std::string> limiting_block_names;
        for (auto blk_type : device_ctx.grid.limiting_resources()) {
            limiting_block_names.push_back(blk_type->name);
        }
        VTR_LOG("FPGA size limited by block type(s): %s\n", vtr::join(limiting_block_names, " ").c_str());
        VTR_LOG("\n");
    }
}

void vpr_setup_clock_networks(t_vpr_setup& vpr_setup, const t_arch& Arch) {
    if (vpr_setup.clock_modeling == DEDICATED_NETWORK) {
        setup_clock_networks(Arch, vpr_setup.Segments);
    }
}

bool vpr_pack_flow(t_vpr_setup& vpr_setup, const t_arch& arch) {
    auto& packer_opts = vpr_setup.PackerOpts;

    bool status = true;

    if (packer_opts.doPacking == STAGE_SKIP) {
        //pass
    } else {
        if (packer_opts.doPacking == STAGE_DO) {
            //Do the actual packing
            status = vpr_pack(vpr_setup, arch);

            //TODO: to be consistent with placement/routing vpr_pack should really
            //      load the netlist data structures itself, instead of re-loading
            //      the netlist from the .net file

            //Load the result from the .net file
            vpr_load_packing(vpr_setup, arch);
        } else {
            VTR_ASSERT(packer_opts.doPacking == STAGE_LOAD);
            //Load a previous packing from the .net file
            vpr_load_packing(vpr_setup, arch);
        }

        /* Sanity check the resulting netlist */
        check_netlist(packer_opts.pack_verbosity);

        /* Output the netlist stats to console. */
        printClusteredNetlistStats();

        // print the total number of used physical blocks for each
        // physical block type after finishing the packing stage
        print_pb_type_count(g_vpr_ctx.clustering().clb_nlist);
    }

    return status;
}

bool vpr_pack(t_vpr_setup& vpr_setup, const t_arch& arch) {
    vtr::ScopedStartFinishTimer timer("Packing");

    /* If needed, estimate inter-cluster delay. Assume the average routing hop goes out of
     * a block through an opin switch to a length-4 wire, then through a wire switch to another
     * length-4 wire, then through a wire-to-ipin-switch into another block. */
    int wire_segment_length = 4;

    float inter_cluster_delay = UNDEFINED;
    if (vpr_setup.PackerOpts.timing_driven
        && vpr_setup.PackerOpts.auto_compute_inter_cluster_net_delay) {
        /* We want to determine a reasonable fan-in to the opin, wire, and ipin switches, based
         * on which the intercluster delays can be estimated. The fan-in of a switch influences its
         * delay.
         *
         * The fan-in of the switch depends on the architecture (unidirectional/bidirectional), as
         * well as Fc_in/out and Fs */
        int opin_switch_fanin, wire_switch_fanin, ipin_switch_fanin;
        get_intercluster_switch_fanin_estimates(vpr_setup, arch, wire_segment_length, &opin_switch_fanin,
                                                &wire_switch_fanin, &ipin_switch_fanin);

        float Tdel_opin_switch, R_opin_switch, Cout_opin_switch;
        float opin_switch_del = get_arch_switch_info(arch.Segments[0].arch_opin_switch, opin_switch_fanin,
                                                     Tdel_opin_switch, R_opin_switch, Cout_opin_switch);

        float Tdel_wire_switch, R_wire_switch, Cout_wire_switch;
        float wire_switch_del = get_arch_switch_info(arch.Segments[0].arch_wire_switch, wire_switch_fanin,
                                                     Tdel_wire_switch, R_wire_switch, Cout_wire_switch);

        float Tdel_wtoi_switch, R_wtoi_switch, Cout_wtoi_switch;
        float wtoi_switch_del = get_arch_switch_info(vpr_setup.RoutingArch.wire_to_arch_ipin_switch, ipin_switch_fanin,
                                                     Tdel_wtoi_switch, R_wtoi_switch, Cout_wtoi_switch);

        float Rmetal = arch.Segments[0].Rmetal;
        float Cmetal = arch.Segments[0].Cmetal;

        /* The delay of a wire with its driving switch is the switch delay plus the
         * product of the equivalent resistance and capacitance experienced by the wire. */

        float first_wire_seg_delay = opin_switch_del
                                     + (R_opin_switch + Rmetal * (float)wire_segment_length / 2)
                                           * (Cout_opin_switch + Cmetal * (float)wire_segment_length);
        float second_wire_seg_delay = wire_switch_del
                                      + (R_wire_switch + Rmetal * (float)wire_segment_length / 2)
                                            * (Cout_wire_switch + Cmetal * (float)wire_segment_length);
        inter_cluster_delay = 4
                              * (first_wire_seg_delay + second_wire_seg_delay
                                 + wtoi_switch_del); /* multiply by 4 to get a more conservative estimate */
    }

    return try_pack(&vpr_setup.PackerOpts, &vpr_setup.AnalysisOpts,
                    &arch, vpr_setup.user_models,
                    vpr_setup.library_models, inter_cluster_delay,
                    vpr_setup.PackerRRGraph);
}

void vpr_load_packing(t_vpr_setup& vpr_setup, const t_arch& arch) {
    vtr::ScopedStartFinishTimer timer("Load Packing");

    VTR_ASSERT_MSG(!vpr_setup.FileNameOpts.NetFile.empty(),
                   "Must have valid .net filename to load packing");

    auto& cluster_ctx = g_vpr_ctx.mutable_clustering();

    /* Ensure we have a clean start with void net remapping information */
    cluster_ctx.post_routing_clb_pin_nets.clear();
    cluster_ctx.pre_routing_net_pin_mapping.clear();

    cluster_ctx.clb_nlist = read_netlist(vpr_setup.FileNameOpts.NetFile.c_str(),
                                         &arch,
                                         vpr_setup.FileNameOpts.verify_file_digests,
                                         vpr_setup.PackerOpts.pack_verbosity);

    process_constant_nets(cluster_ctx.clb_nlist, vpr_setup.constant_net_method, vpr_setup.PackerOpts.pack_verbosity);

    {
        std::ofstream ofs("packing_pin_util.rpt");
        report_packing_pin_usage(ofs, g_vpr_ctx);
    }
}

bool vpr_place_flow(t_vpr_setup& vpr_setup, const t_arch& arch) {
    VTR_LOG("\n");
    const auto& placer_opts = vpr_setup.PlacerOpts;
    if (placer_opts.doPlacement == STAGE_SKIP) {
        //pass
    } else {
        if (placer_opts.doPlacement == STAGE_DO) {
            //Do the actual placement
            vpr_place(vpr_setup, arch);

        } else {
            VTR_ASSERT(placer_opts.doPlacement == STAGE_LOAD);

            //Load a previous placement
            vpr_load_placement(vpr_setup, arch);
        }

        sync_grid_to_blocks();
        post_place_sync();
    }

    return true;
}

void vpr_place(t_vpr_setup& vpr_setup, const t_arch& arch) {
    if (placer_needs_lookahead(vpr_setup)) {
        // Prime lookahead cache to avoid adding lookahead computation cost to
        // the placer timer.
        get_cached_router_lookahead(
            vpr_setup.RouterOpts.lookahead_type,
            vpr_setup.RouterOpts.write_router_lookahead,
            vpr_setup.RouterOpts.read_router_lookahead,
            vpr_setup.Segments);
    }

    vtr::ScopedStartFinishTimer timer("Placement");

    try_place(vpr_setup.PlacerOpts,
              vpr_setup.AnnealSched,
              vpr_setup.RouterOpts,
              vpr_setup.AnalysisOpts,
              arch.Chans,
              &vpr_setup.RoutingArch,
              vpr_setup.Segments,
              arch.Directs,
              arch.num_directs);

    auto& filename_opts = vpr_setup.FileNameOpts;
    auto& cluster_ctx = g_vpr_ctx.clustering();

    print_place(filename_opts.NetFile.c_str(),
                cluster_ctx.clb_nlist.netlist_id().c_str(),
                filename_opts.PlaceFile.c_str());
}

void vpr_load_placement(t_vpr_setup& vpr_setup, const t_arch& arch) {
    vtr::ScopedStartFinishTimer timer("Load Placement");

    const auto& device_ctx = g_vpr_ctx.device();
    auto& place_ctx = g_vpr_ctx.mutable_placement();
    const auto& filename_opts = vpr_setup.FileNameOpts;

    //Load an existing placement from a file
    read_place(filename_opts.NetFile.c_str(), filename_opts.PlaceFile.c_str(), filename_opts.verify_file_digests, device_ctx.grid);

    //Ensure placement macros are loaded so that they can be drawn after placement (e.g. during routing)
    place_ctx.pl_macros = alloc_and_load_placement_macros(arch.Directs, arch.num_directs);
}

RouteStatus vpr_route_flow(t_vpr_setup& vpr_setup, const t_arch& arch) {
    VTR_LOG("\n");

    RouteStatus route_status;

    const auto& router_opts = vpr_setup.RouterOpts;
    const auto& filename_opts = vpr_setup.FileNameOpts;

    if (router_opts.doRouting == STAGE_SKIP) {
        //Assume successful
        route_status = RouteStatus(true, -1);
    } else { //Do or load
        int chan_width = router_opts.fixed_channel_width;

        auto& cluster_ctx = g_vpr_ctx.clustering();

        ClbNetPinsMatrix<float> net_delay = make_net_pins_matrix<float>(cluster_ctx.clb_nlist);

        //Initialize the delay calculator
        std::shared_ptr<SetupHoldTimingInfo> timing_info = nullptr;
        std::shared_ptr<RoutingDelayCalculator> routing_delay_calc = nullptr;
        if (vpr_setup.Timing.timing_analysis_enabled) {
            auto& atom_ctx = g_vpr_ctx.atom();

            routing_delay_calc = std::make_shared<RoutingDelayCalculator>(atom_ctx.nlist, atom_ctx.lookup, net_delay);

            timing_info = make_setup_hold_timing_info(routing_delay_calc, router_opts.timing_update_type);
        }

        if (router_opts.doRouting == STAGE_DO) {
            //Do the actual routing
            if (NO_FIXED_CHANNEL_WIDTH == chan_width) {
                //Find minimum channel width
                route_status = vpr_route_min_W(vpr_setup, arch, timing_info, routing_delay_calc, net_delay);
            } else {
                //Route at specified channel width
                route_status = vpr_route_fixed_W(vpr_setup, arch, chan_width, timing_info, routing_delay_calc, net_delay);
            }

            //Save the routing in the .route file
            print_route(filename_opts.PlaceFile.c_str(), filename_opts.RouteFile.c_str());
        } else {
            VTR_ASSERT(router_opts.doRouting == STAGE_LOAD);

            //Load a previous routing
            route_status = vpr_load_routing(vpr_setup, arch, chan_width, timing_info, net_delay);
        }

        //Post-implementation

        std::string graphics_msg;
        if (route_status.success()) {
            //Sanity check the routing
            check_route(router_opts.route_type, router_opts.check_route);
            get_serial_num();

            //Update status
            VTR_LOG("Circuit successfully routed with a channel width factor of %d.\n", route_status.chan_width());
            graphics_msg = vtr::string_fmt("Routing succeeded with a channel width factor of %d.\n", route_status.chan_width());
        } else {
            //Update status
            VTR_LOG("Circuit is unroutable with a channel width factor of %d.\n", route_status.chan_width());
            graphics_msg = vtr::string_fmt("Routing failed with a channel width factor of %d. ILLEGAL routing shown.", route_status.chan_width());

            //Generate a report on overused nodes if specified
            //Otherwise, remind the user of this possible report option
            if (router_opts.generate_rr_node_overuse_report) {
                VTR_LOG("See report_overused_nodes.rpt for a detailed report on the RR node overuse information.\n");
                report_overused_nodes();
            } else {
                VTR_LOG("For a detailed report on the RR node overuse information (report_overused_nodes.rpt), specify --generate_rr_node_overuse_report on.\n");
            }
        }

<<<<<<< HEAD
        /* If routing is successful, apply post-routing annotations
         * - apply logic block pin fix-up
         */
        if (route_status.success()) {
            sync_netlists_to_routing(g_vpr_ctx.device(),
                                     g_vpr_ctx.mutable_atom(),
                                     g_vpr_ctx.mutable_clustering(),
                                     g_vpr_ctx.placement(),
                                     g_vpr_ctx.routing(),
                                     false);
        }
=======
        VTR_LOG("\n");
>>>>>>> 8508bbe6

        //Echo files
        if (vpr_setup.Timing.timing_analysis_enabled) {
            if (isEchoFileEnabled(E_ECHO_FINAL_ROUTING_TIMING_GRAPH)) {
                auto& timing_ctx = g_vpr_ctx.timing();
                tatum::write_echo(getEchoFileName(E_ECHO_FINAL_ROUTING_TIMING_GRAPH),
                                  *timing_ctx.graph, *timing_ctx.constraints, *routing_delay_calc, timing_info->analyzer());
            }

            if (isEchoFileEnabled(E_ECHO_ROUTING_SINK_DELAYS)) {
                //TODO: implement
            }
        }

        if (router_opts.switch_usage_analysis) {
            print_switch_usage();
        }

        //Update interactive graphics
        update_screen(ScreenUpdatePriority::MAJOR, graphics_msg.c_str(), ROUTING, timing_info);
    }

    return route_status;
}

RouteStatus vpr_route_fixed_W(t_vpr_setup& vpr_setup,
                              const t_arch& arch,
                              int fixed_channel_width,
                              std::shared_ptr<SetupHoldTimingInfo> timing_info,
                              std::shared_ptr<RoutingDelayCalculator> delay_calc,
                              ClbNetPinsMatrix<float>& net_delay) {
    if (router_needs_lookahead(vpr_setup.RouterOpts.router_algorithm)) {
        // Prime lookahead cache to avoid adding lookahead computation cost to
        // the routing timer.
        get_cached_router_lookahead(
            vpr_setup.RouterOpts.lookahead_type,
            vpr_setup.RouterOpts.write_router_lookahead,
            vpr_setup.RouterOpts.read_router_lookahead,
            vpr_setup.Segments);
    }

    vtr::ScopedStartFinishTimer timer("Routing");

    if (NO_FIXED_CHANNEL_WIDTH == fixed_channel_width || fixed_channel_width <= 0) {
        VPR_FATAL_ERROR(VPR_ERROR_ROUTE, "Fixed channel width must be specified when routing at fixed channel width (was %d)", fixed_channel_width);
    }

    bool status = try_route(fixed_channel_width,
                            vpr_setup.RouterOpts,
                            vpr_setup.AnalysisOpts,
                            &vpr_setup.RoutingArch,
                            vpr_setup.Segments,
                            net_delay,
                            timing_info,
                            delay_calc,
                            arch.Chans,
                            arch.Directs, arch.num_directs,
                            ScreenUpdatePriority::MAJOR);

    return RouteStatus(status, fixed_channel_width);
}

RouteStatus vpr_route_min_W(t_vpr_setup& vpr_setup,
                            const t_arch& arch,
                            std::shared_ptr<SetupHoldTimingInfo> timing_info,
                            std::shared_ptr<RoutingDelayCalculator> delay_calc,
                            ClbNetPinsMatrix<float>& net_delay) {
    // Note that lookahead cache is not primed here because
    // binary_search_place_and_route will change the channel width, and result
    // in the lookahead cache being recomputed.
    vtr::ScopedStartFinishTimer timer("Routing");

    auto& router_opts = vpr_setup.RouterOpts;
    int min_W = binary_search_place_and_route(vpr_setup.PlacerOpts,
                                              vpr_setup.AnnealSched,
                                              router_opts,
                                              vpr_setup.AnalysisOpts,
                                              vpr_setup.FileNameOpts,
                                              &arch,
                                              router_opts.verify_binary_search,
                                              router_opts.min_channel_width_hint,
                                              &vpr_setup.RoutingArch,
                                              vpr_setup.Segments,
                                              net_delay,
                                              timing_info,
                                              delay_calc);

    bool status = (min_W > 0);
    return RouteStatus(status, min_W);
}

RouteStatus vpr_load_routing(t_vpr_setup& vpr_setup,
                             const t_arch& /*arch*/,
                             int fixed_channel_width,
                             std::shared_ptr<SetupHoldTimingInfo> timing_info,
                             ClbNetPinsMatrix<float>& net_delay) {
    vtr::ScopedStartFinishTimer timer("Load Routing");
    if (NO_FIXED_CHANNEL_WIDTH == fixed_channel_width) {
        VPR_FATAL_ERROR(VPR_ERROR_ROUTE, "Fixed channel width must be specified when loading routing (was %d)", fixed_channel_width);
    }

    auto& filename_opts = vpr_setup.FileNameOpts;

    //Load the routing from a file
    bool is_legal = read_route(filename_opts.RouteFile.c_str(), vpr_setup.RouterOpts, filename_opts.verify_file_digests);

    if (vpr_setup.Timing.timing_analysis_enabled) {
        //Update timing info
        load_net_delay_from_routing(net_delay);

        timing_info->update();
    }
    init_draw_coords(fixed_channel_width);

    return RouteStatus(is_legal, fixed_channel_width);
}

void vpr_create_rr_graph(t_vpr_setup& vpr_setup, const t_arch& arch, int chan_width_fac) {
    auto& device_ctx = g_vpr_ctx.mutable_device();
    auto det_routing_arch = &vpr_setup.RoutingArch;
    auto& router_opts = vpr_setup.RouterOpts;

    t_chan_width chan_width = init_chan(chan_width_fac, arch.Chans);

    t_graph_type graph_type;
    if (router_opts.route_type == GLOBAL) {
        graph_type = GRAPH_GLOBAL;
    } else {
        graph_type = (det_routing_arch->directionality == BI_DIRECTIONAL ? GRAPH_BIDIR : GRAPH_UNIDIR);
    }

    int warnings = 0;

    //Clean-up any previous RR graph
    free_rr_graph();

    //Create the RR graph
    create_rr_graph(graph_type,
                    device_ctx.physical_tile_types,
                    device_ctx.grid,
                    chan_width,
                    device_ctx.num_arch_switches,
                    det_routing_arch,
                    vpr_setup.Segments,
                    router_opts,
                    arch.Directs, arch.num_directs,
                    &warnings);
    //Initialize drawing, now that we have an RR graph
    init_draw_coords(chan_width_fac);
}

void vpr_init_graphics(const t_vpr_setup& vpr_setup, const t_arch& arch) {
    /* Startup X graphics */
    init_graphics_state(vpr_setup.ShowGraphics, vpr_setup.GraphPause,
                        vpr_setup.RouterOpts.route_type, vpr_setup.SaveGraphics,
                        vpr_setup.GraphicsCommands);
    if (vpr_setup.ShowGraphics || vpr_setup.SaveGraphics || !vpr_setup.GraphicsCommands.empty())
        alloc_draw_structs(&arch);
}

void vpr_close_graphics(const t_vpr_setup& /*vpr_setup*/) {
    /* Close down X Display */
    free_draw_structs();
}

/**
 * Since the parameters of a switch may change as a function of its fanin,
 * to get an estimation of inter-cluster delays we need a reasonable estimation
 * of the fan-ins of switches that connect clusters together. These switches are
 * 1) opin to wire switch
 * 2) wire to wire switch
 * 3) wire to ipin switch
 * We can estimate the fan-in of these switches based on the Fc_in/Fc_out of
 * a logic block, and the switch block Fs value
 */
static void get_intercluster_switch_fanin_estimates(const t_vpr_setup& vpr_setup,
                                                    const t_arch& arch,
                                                    const int wire_segment_length,
                                                    int* opin_switch_fanin,
                                                    int* wire_switch_fanin,
                                                    int* ipin_switch_fanin) {
    e_directionality directionality;
    int Fs;
    float Fc_in, Fc_out;
    int W = 100; //W is unknown pre-packing, so *if* we need W here, we will assume a value of 100

    directionality = vpr_setup.RoutingArch.directionality;
    Fs = vpr_setup.RoutingArch.Fs;
    Fc_in = 0, Fc_out = 0;

    //Build a dummy 10x10 device to determine the 'best' block type to use
    auto grid = create_device_grid(vpr_setup.device_layout, arch.grid_layouts, 10, 10);

    auto type = find_most_common_tile_type(grid);
    /* get Fc_in/out for most common block (e.g. logic blocks) */
    VTR_ASSERT(type->fc_specs.size() > 0);

    //Estimate the maximum Fc_in/Fc_out

    for (const t_fc_specification& fc_spec : type->fc_specs) {
        float Fc = fc_spec.fc_value;

        if (fc_spec.fc_value_type == e_fc_value_type::ABSOLUTE) {
            //Convert to estimated fractional
            Fc /= W;
        }
        VTR_ASSERT_MSG(Fc >= 0 && Fc <= 1., "Fc should be fractional");

        for (int ipin : fc_spec.pins) {
            int iclass = type->pin_class[ipin];
            e_pin_type pin_type = type->class_inf[iclass].type;

            if (pin_type == DRIVER) {
                Fc_out = std::max(Fc, Fc_out);
            } else {
                VTR_ASSERT(pin_type == RECEIVER);
                Fc_in = std::max(Fc, Fc_in);
            }
        }
    }

    /* Estimates of switch fan-in are done as follows:
     * 1) opin to wire switch:
     * 2 CLBs connect to a channel, each with #opins/4 pins. Each pin has Fc_out*W
     * switches, and then we assume the switches are distributed evenly over the W wires.
     * In the unidirectional case, all these switches are then crammed down to W/wire_segment_length wires.
     *
     * Unidirectional: 2 * #opins_per_side * Fc_out * wire_segment_length
     * Bidirectional:  2 * #opins_per_side * Fc_out
     *
     * 2) wire to wire switch
     * A wire segment in a switchblock connects to Fs other wires. Assuming these connections are evenly
     * distributed, each target wire receives Fs connections as well. In the unidirectional case,
     * source wires can only connect to W/wire_segment_length wires.
     *
     * Unidirectional: Fs * wire_segment_length
     * Bidirectional:  Fs
     *
     * 3) wire to ipin switch
     * An input pin of a CLB simply receives Fc_in connections.
     *
     * Unidirectional: Fc_in
     * Bidirectional:  Fc_in
     */

    /* Fan-in to opin/ipin/wire switches depends on whether the architecture is unidirectional/bidirectional */
    (*opin_switch_fanin) = 2 * type->num_drivers / 4 * Fc_out;
    (*wire_switch_fanin) = Fs;
    (*ipin_switch_fanin) = Fc_in;
    if (directionality == UNI_DIRECTIONAL) {
        /* adjustments to opin-to-wire and wire-to-wire switch fan-ins */
        (*opin_switch_fanin) *= wire_segment_length;
        (*wire_switch_fanin) *= wire_segment_length;
    } else if (directionality == BI_DIRECTIONAL) {
        /* no adjustments need to be made here */
    } else {
        VPR_FATAL_ERROR(VPR_ERROR_PACK, "Unrecognized directionality: %d\n", (int)directionality);
    }
}

///@brief Free architecture data structures
void free_device(const t_det_routing_arch& routing_arch) {
    auto& device_ctx = g_vpr_ctx.mutable_device();

    device_ctx.chan_width.x_list.clear();
    device_ctx.chan_width.y_list.clear();
    device_ctx.chan_width.max = device_ctx.chan_width.x_max = device_ctx.chan_width.y_max = device_ctx.chan_width.x_min = device_ctx.chan_width.y_min = 0;

    for (int iswitch : {routing_arch.delayless_switch, routing_arch.global_route_switch}) {
        if (device_ctx.arch_switch_inf != nullptr && device_ctx.arch_switch_inf[iswitch].name) {
            vtr::free(device_ctx.arch_switch_inf[iswitch].name);
            device_ctx.arch_switch_inf[iswitch].name = nullptr;
        }
    }
    delete[] device_ctx.arch_switch_inf;
    device_ctx.arch_switch_inf = nullptr;
    free_complex_block_types();
    free_chunk_memory_trace();
}

static void free_complex_block_types() {
    auto& device_ctx = g_vpr_ctx.mutable_device();

    free_type_descriptors(device_ctx.logical_block_types);
    free_type_descriptors(device_ctx.physical_tile_types);
    free_pb_graph_edges();
}

void free_circuit() {
    //Free new net structures
    auto& cluster_ctx = g_vpr_ctx.mutable_clustering();
    for (auto blk_id : cluster_ctx.clb_nlist.blocks())
        cluster_ctx.clb_nlist.remove_block(blk_id);

    cluster_ctx.clb_nlist = ClusteredNetlist();
}

static void free_atoms() {
    auto& atom_ctx = g_vpr_ctx.mutable_atom();
    atom_ctx.nlist = AtomNetlist();
    atom_ctx.lookup = AtomLookup();
}

static void free_placement() {
    auto& place_ctx = g_vpr_ctx.mutable_placement();
    place_ctx.block_locs.clear();
    place_ctx.grid_blocks.clear();
}

static void free_routing() {
    auto& routing_ctx = g_vpr_ctx.mutable_routing();
    routing_ctx.trace.clear();
    routing_ctx.trace_nodes.clear();
    routing_ctx.net_rr_terminals.clear();
    routing_ctx.rr_blk_source.clear();
    routing_ctx.rr_blk_source.clear();
    routing_ctx.rr_node_route_inf.clear();
    routing_ctx.net_status.clear();
    routing_ctx.route_bb.clear();
}

void vpr_free_vpr_data_structures(t_arch& Arch,
                                  t_vpr_setup& vpr_setup) {
    free_all_lb_type_rr_graph(vpr_setup.PackerRRGraph);
    free_circuit();
    free_arch(&Arch);
    free_device(vpr_setup.RoutingArch);
    free_echo_file_info();
    free_placement();
    free_routing();
    free_atoms();
}

void vpr_free_all(t_arch& Arch,
                  t_vpr_setup& vpr_setup) {
    free_rr_graph();
    if (vpr_setup.RouterOpts.doRouting) {
        free_route_structs();
    }
    free_trace_structs();
    vpr_free_vpr_data_structures(Arch, vpr_setup);
}

/****************************************************************************************************
 * Advanced functions
 *  Used when you need fine-grained control over VPR that the main VPR operations do not enable
 ****************************************************************************************************/

///@brief Read in user options
void vpr_read_options(const int argc, const char** argv, t_options* options) {
    *options = read_options(argc, argv);
}

///@brief Read in arch and circuit
void vpr_setup_vpr(t_options* Options,
                   const bool TimingEnabled,
                   const bool readArchFile,
                   t_file_name_opts* FileNameOpts,
                   t_arch* Arch,
                   t_model** user_models,
                   t_model** library_models,
                   t_netlist_opts* NetlistOpts,
                   t_packer_opts* PackerOpts,
                   t_placer_opts* PlacerOpts,
                   t_annealing_sched* AnnealSched,
                   t_router_opts* RouterOpts,
                   t_analysis_opts* AnalysisOpts,
                   t_det_routing_arch* RoutingArch,
                   std::vector<t_lb_type_rr_node>** PackerRRGraph,
                   std::vector<t_segment_inf>& Segments,
                   t_timing_inf* Timing,
                   bool* ShowGraphics,
                   int* GraphPause,
                   bool* SaveGraphics,
                   std::string* GraphicsCommands,
                   t_power_opts* PowerOpts) {
    SetupVPR(Options,
             TimingEnabled,
             readArchFile,
             FileNameOpts,
             Arch,
             user_models,
             library_models,
             NetlistOpts,
             PackerOpts,
             PlacerOpts,
             AnnealSched,
             RouterOpts,
             AnalysisOpts,
             RoutingArch,
             PackerRRGraph,
             Segments,
             Timing,
             ShowGraphics,
             GraphPause,
             SaveGraphics,
             GraphicsCommands,
             PowerOpts);
}

void vpr_check_arch(const t_arch& Arch) {
    CheckArch(Arch);
}

///@brief Verify settings don't conflict or otherwise not make sense
void vpr_check_setup(const t_packer_opts& PackerOpts,
                     const t_placer_opts& PlacerOpts,
                     const t_router_opts& RouterOpts,
                     const t_det_routing_arch& RoutingArch,
                     const std::vector<t_segment_inf>& Segments,
                     const t_timing_inf& Timing,
                     const t_chan_width_dist& Chans) {
    CheckSetup(PackerOpts, PlacerOpts, RouterOpts, RoutingArch,
               Segments, Timing, Chans);
}

///@brief Show current setup
void vpr_show_setup(const t_vpr_setup& vpr_setup) {
    ShowSetup(vpr_setup);
}

bool vpr_analysis_flow(t_vpr_setup& vpr_setup, const t_arch& Arch, const RouteStatus& route_status) {
    auto& analysis_opts = vpr_setup.AnalysisOpts;

    if (analysis_opts.doAnalysis == STAGE_SKIP) return true; //Skipped

    if (analysis_opts.doAnalysis == STAGE_AUTO && !route_status.success()) return false; //Not run

    VTR_ASSERT_MSG(analysis_opts.doAnalysis == STAGE_DO
                       || (analysis_opts.doAnalysis == STAGE_AUTO && route_status.success()),
                   "Analysis should run only if forced, or implementation legal");

    if (!route_status.success()) {
        VTR_LOG("\n");
        VTR_LOG("*****************************************************************************************\n");
        VTR_LOG_WARN("The following analysis results are for an illegal circuit implementation\n");
        VTR_LOG("*****************************************************************************************\n");
    }

    vpr_analysis(vpr_setup, Arch, route_status);

    return true;
}

void vpr_analysis(t_vpr_setup& vpr_setup, const t_arch& Arch, const RouteStatus& route_status) {
    auto& route_ctx = g_vpr_ctx.routing();
    auto& atom_ctx = g_vpr_ctx.atom();

    //Check the first index to see if a pointer exists
    //TODO: Implement a better error check
    if (route_ctx.trace.empty()) {
        VPR_FATAL_ERROR(VPR_ERROR_ANALYSIS, "No routing loaded -- can not perform post-routing analysis");
    }

    routing_stats(vpr_setup.RouterOpts.full_stats, vpr_setup.RouterOpts.route_type,
                  vpr_setup.Segments,
                  vpr_setup.RoutingArch.R_minW_nmos,
                  vpr_setup.RoutingArch.R_minW_pmos,
                  Arch.grid_logic_tile_area,
                  vpr_setup.RoutingArch.directionality,
                  vpr_setup.RoutingArch.wire_to_rr_ipin_switch);

    if (vpr_setup.TimingEnabled) {
        //Load the net delays
        auto& cluster_ctx = g_vpr_ctx.clustering();

        ClbNetPinsMatrix<float> net_delay = make_net_pins_matrix<float>(cluster_ctx.clb_nlist);
        load_net_delay_from_routing(net_delay);

        //Do final timing analysis
        auto analysis_delay_calc = std::make_shared<AnalysisDelayCalculator>(atom_ctx.nlist, atom_ctx.lookup, net_delay);
        auto timing_info = make_setup_hold_timing_info(analysis_delay_calc, vpr_setup.AnalysisOpts.timing_update_type);
        timing_info->update();

        if (isEchoFileEnabled(E_ECHO_ANALYSIS_TIMING_GRAPH)) {
            auto& timing_ctx = g_vpr_ctx.timing();
            tatum::write_echo(getEchoFileName(E_ECHO_ANALYSIS_TIMING_GRAPH),
                              *timing_ctx.graph, *timing_ctx.constraints, *analysis_delay_calc, timing_info->analyzer());
        }

        //Timing stats
        VTR_LOG("\n");
        generate_hold_timing_stats(/*prefix=*/"", *timing_info,
                                   *analysis_delay_calc, vpr_setup.AnalysisOpts);
        generate_setup_timing_stats(/*prefix=*/"", *timing_info,
                                    *analysis_delay_calc, vpr_setup.AnalysisOpts);

        //Write the post-syntesis netlist
        if (vpr_setup.AnalysisOpts.gen_post_synthesis_netlist) {
            netlist_writer(atom_ctx.nlist.netlist_name().c_str(), analysis_delay_calc);
        }

        //Do power analysis
        if (vpr_setup.PowerOpts.do_power) {
            vpr_power_estimation(vpr_setup, Arch, *timing_info, route_status);
        }
    }
}

/**
 * @brief Performs power estimation.
 *
 * It relies on the placement/routing results, as well as the critical path.
 * Power estimation can be performed as part of a full or
 * partial flow. More information on the power estimation functions of
 * VPR can be found here:
 *   http://docs.verilogtorouting.org/en/latest/vtr/power_estimation/
 */
void vpr_power_estimation(const t_vpr_setup& vpr_setup,
                          const t_arch& Arch,
                          const SetupTimingInfo& timing_info,
                          const RouteStatus& route_status) {
    /* Ensure we are only using 1 clock */
    if (timing_info.critical_paths().size() != 1) {
        VPR_FATAL_ERROR(VPR_ERROR_POWER, "Power analysis only supported on single-clock circuits");
    }

    auto& power_ctx = g_vpr_ctx.mutable_power();

    /* Get the critical path of this clock */
    power_ctx.solution_inf.T_crit = timing_info.least_slack_critical_path().delay();
    VTR_ASSERT(power_ctx.solution_inf.T_crit > 0.);

    /* Get the channel width */
    power_ctx.solution_inf.channel_width = route_status.chan_width();
    VTR_ASSERT(power_ctx.solution_inf.channel_width > 0.);

    VTR_LOG("\n\nPower Estimation:\n");
    VTR_LOG("-----------------\n");

    VTR_LOG("Initializing power module\n");

    /* Initialize the power module */
    bool power_error = power_init(vpr_setup.FileNameOpts.PowerFile.c_str(),
                                  vpr_setup.FileNameOpts.CmosTechFile.c_str(), &Arch, &vpr_setup.RoutingArch);
    if (power_error) {
        VTR_LOG_ERROR("Power initialization failed.\n");
    }

    if (!power_error) {
        float power_runtime_s = 0;

        VTR_LOG("Running power estimation\n");

        /* Run power estimation */
        e_power_ret_code power_ret_code = power_total(&power_runtime_s, vpr_setup,
                                                      &Arch, &vpr_setup.RoutingArch);

        /* Check for errors/warnings */
        if (power_ret_code == POWER_RET_CODE_ERRORS) {
            VTR_LOG_ERROR("Power estimation failed. See power output for error details.\n");
        } else if (power_ret_code == POWER_RET_CODE_WARNINGS) {
            VTR_LOG_WARN("Power estimation completed with warnings. See power output for more details.\n");
        } else {
            VTR_ASSERT(power_ret_code == POWER_RET_CODE_SUCCESS);
        }
        VTR_LOG("Power estimation took %g seconds\n", power_runtime_s);
    }

    /* Uninitialize power module */
    if (!power_error) {
        VTR_LOG("Uninitializing power module\n");
        power_error = power_uninit();
        if (power_error) {
            VTR_LOG_ERROR("Power uninitialization failed.\n");
        }
    }

    VTR_LOG("\n");
}

void vpr_print_error(const VprError& vpr_error) {
    /* Determine the type of VPR error, To-do: can use some enum-to-string mechanism */
    const char* error_type = nullptr;
    try {
        switch (vpr_error.type()) {
            case VPR_ERROR_UNKNOWN:
                error_type = "Unknown";
                break;
            case VPR_ERROR_ARCH:
                error_type = "Architecture file";
                break;
            case VPR_ERROR_PACK:
                error_type = "Packing";
                break;
            case VPR_ERROR_PLACE:
                error_type = "Placement";
                break;
            case VPR_ERROR_ROUTE:
                error_type = "Routing";
                break;
            case VPR_ERROR_TIMING:
                error_type = "Timing";
                break;
            case VPR_ERROR_SDC:
                error_type = "SDC file";
                break;
            case VPR_ERROR_NET_F:
                error_type = "Netlist file";
                break;
            case VPR_ERROR_BLIF_F:
                error_type = "Blif file";
                break;
            case VPR_ERROR_PLACE_F:
                error_type = "Placement file";
                break;
            case VPR_ERROR_IMPL_NETLIST_WRITER:
                error_type = "Implementation Netlist Writer";
                break;
            case VPR_ERROR_ATOM_NETLIST:
                error_type = "Atom Netlist";
                break;
            case VPR_ERROR_POWER:
                error_type = "Power";
                break;
            case VPR_ERROR_ANALYSIS:
                error_type = "Analysis";
                break;
            case VPR_ERROR_OTHER:
                error_type = "Other";
                break;
            case VPR_ERROR_INTERRUPTED:
                error_type = "Interrupted";
                break;
            default:
                error_type = "Unrecognized Error";
                break;
        }
    } catch (const vtr::VtrError& e) {
        error_type = nullptr;
    }

    //We can't pass std::string's through va_args functions,
    //so we need to copy them and pass via c_str()
    std::string msg = vpr_error.what();
    std::string filename = vpr_error.filename();

    VTR_LOG_ERROR("\nType: %s\nFile: %s\nLine: %d\nMessage: %s\n",
                  error_type, filename.c_str(), vpr_error.line(),
                  msg.c_str());
}<|MERGE_RESOLUTION|>--- conflicted
+++ resolved
@@ -749,7 +749,6 @@
             }
         }
 
-<<<<<<< HEAD
         /* If routing is successful, apply post-routing annotations
          * - apply logic block pin fix-up
          */
@@ -761,9 +760,7 @@
                                      g_vpr_ctx.routing(),
                                      false);
         }
-=======
         VTR_LOG("\n");
->>>>>>> 8508bbe6
 
         //Echo files
         if (vpr_setup.Timing.timing_analysis_enabled) {
