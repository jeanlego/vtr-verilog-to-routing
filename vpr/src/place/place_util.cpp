--- conflicted
+++ resolved
@@ -336,7 +336,6 @@
     return (std_dev > 0.) ? sqrt(std_dev) : 0.;
 }
 
-<<<<<<< HEAD
 float t_placement_checkpoint::get_cp_cpd() { return cpd; }
 double t_placement_checkpoint::get_cp_bb_cost() { return costs.bb_cost; }
 bool t_placement_checkpoint::cp_is_valid() { return valid; }
@@ -344,7 +343,6 @@
 void t_placement_checkpoint::save_placement(const t_placer_costs& COSTS, const float& CPD) {
     auto& place_ctx = g_vpr_ctx.placement();
     block_locs = place_ctx.block_locs;
-    //place_cp.grid_blocks = place_ctx.grid_blocks;
     valid = true;
     cpd = CPD;
     costs = COSTS;
@@ -353,7 +351,6 @@
 t_placer_costs t_placement_checkpoint::restore_placement() {
     auto& mutable_place_ctx = g_vpr_ctx.mutable_placement();
     mutable_place_ctx.block_locs = block_locs;
-    //mutable_place_ctx.grid_blocks = place_cp.grid_blocks;
     load_grid_blocks_from_block_locs();
     return costs;
 }
@@ -382,39 +379,12 @@
     for (size_t i = 0; i < device_ctx.grid.width(); i++) {
         for (size_t j = 0; j < device_ctx.grid.height(); j++) {
             place_ctx.grid_blocks[i][j].usage = 0;
-=======
-/**
- * @brief Builds (alloc and load) legal_pos that holds all the legal locations for placement
- *
- *   @param legal_pos
- *              a lookup of all subtiles by sub_tile type
- *              legal_pos[0..device_ctx.num_block_types-1][0..num_sub_tiles - 1] = std::vector<t_pl_loc> of all the legal locations 
- *              of the proper tile type and sub_tile type
- *
- */
-void alloc_and_load_legal_placement_locations(std::vector<std::vector<std::vector<t_pl_loc>>>& legal_pos) {
-    auto& device_ctx = g_vpr_ctx.device();
-    auto& place_ctx = g_vpr_ctx.placement();
-
-    //alloc the legal placement positions
-    int num_tile_types = device_ctx.physical_tile_types.size();
-    legal_pos.resize(num_tile_types);
-
-    for (const auto& type : device_ctx.physical_tile_types) {
-        legal_pos[type.index].resize(type.sub_tiles.size());
-    }
-
-    //load the legal placement positions
-    for (size_t i = 0; i < device_ctx.grid.width(); i++) {
-        for (size_t j = 0; j < device_ctx.grid.height(); j++) {
->>>>>>> 489eb5b0
             auto tile = device_ctx.grid[i][j].type;
 
             for (auto sub_tile : tile->sub_tiles) {
                 auto capacity = sub_tile.capacity;
 
                 for (int k = 0; k < capacity.total(); k++) {
-<<<<<<< HEAD
                     if (place_ctx.grid_blocks[i][j].blocks[k + capacity.low] != INVALID_BLOCK_ID) {
                         place_ctx.grid_blocks[i][j].blocks[k + capacity.low] = EMPTY_BLOCK_ID;
                     }
@@ -422,7 +392,38 @@
             }
         }
     }
-=======
+}
+
+/**
+ * @brief Builds (alloc and load) legal_pos that holds all the legal locations for placement
+ *
+ *   @param legal_pos
+ *              a lookup of all subtiles by sub_tile type
+ *              legal_pos[0..device_ctx.num_block_types-1][0..num_sub_tiles - 1] = std::vector<t_pl_loc> of all the legal locations 
+ *              of the proper tile type and sub_tile type
+ *
+ */
+void alloc_and_load_legal_placement_locations(std::vector<std::vector<std::vector<t_pl_loc>>>& legal_pos) {
+    auto& device_ctx = g_vpr_ctx.device();
+    auto& place_ctx = g_vpr_ctx.placement();
+
+    //alloc the legal placement positions
+    int num_tile_types = device_ctx.physical_tile_types.size();
+    legal_pos.resize(num_tile_types);
+
+    for (const auto& type : device_ctx.physical_tile_types) {
+        legal_pos[type.index].resize(type.sub_tiles.size());
+    }
+
+    //load the legal placement positions
+    for (size_t i = 0; i < device_ctx.grid.width(); i++) {
+        for (size_t j = 0; j < device_ctx.grid.height(); j++) {
+            auto tile = device_ctx.grid[i][j].type;
+
+            for (auto sub_tile : tile->sub_tiles) {
+                auto capacity = sub_tile.capacity;
+
+                for (int k = 0; k < capacity.total(); k++) {
                     if (place_ctx.grid_blocks[i][j].blocks[k + capacity.low] == INVALID_BLOCK_ID) {
                         continue;
                     }
@@ -443,5 +444,4 @@
     }
     //avoid any memory waste
     legal_pos.shrink_to_fit();
->>>>>>> 489eb5b0
 }