#include <cstdio>
#include <ctime>
#include <cmath>
#include <vector>
#include <unordered_map>
#include <algorithm>

#include "vtr_assert.h"
#include "vtr_log.h"
#include "vtr_time.h"

#include "vpr_utils.h"
#include "vpr_types.h"
#include "vpr_error.h"

#include "globals.h"
#include "route_export.h"
#include "route_common.h"
#include "route_tree_timing.h"
#include "route_timing.h"
#include "net_delay.h"
#include "stats.h"
#include "echo_files.h"
#include "draw.h"
#include "rr_graph.h"
#include "routing_predictor.h"
#include "VprTimingGraphResolver.h"

// all functions in profiling:: namespace, which are only activated if PROFILE is defined
#include "route_profiling.h"

#include "timing_info.h"
#include "timing_util.h"
#include "route_budgets.h"
#include "binary_heap.h"
#include "bucket.h"
#include "connection_router.h"

#include "router_lookahead_map.h"

#include "tatum/TimingReporter.hpp"

#define CONGESTED_SLOPE_VAL -0.04

enum class RouterCongestionMode {
    NORMAL,
    CONFLICTED
};

class WirelengthInfo {
  public:
    WirelengthInfo(size_t available = 0u, size_t used = 0u)
        : available_wirelength_(available)
        , used_wirelength_(used) {
    }

    size_t available_wirelength() const {
        return available_wirelength_;
    }

    size_t used_wirelength() const {
        return used_wirelength_;
    }

    float used_wirelength_ratio() const {
        if (available_wirelength() > 0) {
            return float(used_wirelength()) / available_wirelength();
        } else {
            VTR_ASSERT(used_wirelength() == 0);
            return 0.;
        }
    }

  private:
    size_t available_wirelength_;
    size_t used_wirelength_;
};

class OveruseInfo {
  public:
    OveruseInfo(size_t total = 0u, size_t overused = 0u, size_t total_overuse_val = 0u, size_t worst_overuse_val = 0u)
        : total_nodes_(total)
        , overused_nodes_(overused)
        , total_overuse_(total_overuse_val)
        , worst_overuse_(worst_overuse_val) {
    }

    size_t total_nodes() const {
        return total_nodes_;
    }

    size_t overused_nodes() const {
        return overused_nodes_;
    }

    float overused_node_ratio() const {
        if (total_nodes() > 0) {
            return float(overused_nodes()) / total_nodes();
        } else {
            VTR_ASSERT(overused_nodes() == 0);
            return 0.;
        }
    }

    size_t total_overuse() const {
        return total_overuse_;
    }

    size_t worst_overuse() const {
        return worst_overuse_;
    }

  private:
    size_t total_nodes_;
    size_t overused_nodes_;
    size_t total_overuse_;
    size_t worst_overuse_;
};

struct RoutingMetrics {
    size_t used_wirelength = 0;

    float sWNS = std::numeric_limits<float>::quiet_NaN();
    float sTNS = std::numeric_limits<float>::quiet_NaN();
    float hWNS = std::numeric_limits<float>::quiet_NaN();
    float hTNS = std::numeric_limits<float>::quiet_NaN();
    tatum::TimingPathInfo critical_path;
};

/*
 * File-scope variables
 */

//Run-time flag to control when router debug information is printed
//Note only enables debug output if compiled with VTR_ENABLE_DEBUG_LOGGING defined
bool f_router_debug = false;

/******************** Subroutines local to route_timing.c ********************/

template<typename ConnectionRouter>
static bool timing_driven_route_sink(
    ConnectionRouter& router,
    ClusterNetId net_id,
    unsigned itarget,
    int target_pin,
    const t_conn_cost_params cost_params,
    float pres_fac,
    int high_fanout_threshold,
    t_rt_node* rt_root,
    t_rt_node** rt_node_of_sink,
    SpatialRouteTreeLookup& spatial_rt_lookup,
    RouterStats& router_stats,
    route_budgets& budgeting_inf,
    std::set<int>& route_tree_nodes);

template<typename ConnectionRouter>
static bool timing_driven_pre_route_to_clock_root(
    ConnectionRouter& router,
    ClusterNetId net_id,
    int sink_node,
    const t_conn_cost_params cost_params,
    float pres_fac,
    int high_fanout_threshold,
    t_rt_node* rt_root,
    SpatialRouteTreeLookup& spatial_rt_lookup,
    RouterStats& router_stats);

void disable_expansion_and_remove_sink_from_route_tree_nodes(t_rt_node* node);

static t_rt_node* setup_routing_resources(int itry,
                                          ClusterNetId net_id,
                                          unsigned num_sinks,
                                          float pres_fac,
                                          int min_incremental_reroute_fanout,
                                          CBRR& incremental_rerouting_res,
                                          t_rt_node** rt_node_of_sink,
                                          bool hold);

static bool timing_driven_check_net_delays(ClbNetPinsMatrix<float>& net_delay);

void reduce_budgets_if_congested(route_budgets& budgeting_inf,
                                 CBRR& connections_inf,
                                 float slope,
                                 int itry);

static bool should_route_net(ClusterNetId net_id, CBRR& connections_inf, bool if_force_reroute);
static bool early_exit_heuristic(const t_router_opts& router_opts, const WirelengthInfo& wirelength_info);

 static bool check_hold(const t_router_opts& router_opts, std::shared_ptr<const SetupHoldTimingInfo> timing_info);

struct more_sinks_than {
    inline bool operator()(const ClusterNetId net_index1, const ClusterNetId net_index2) {
        auto& cluster_ctx = g_vpr_ctx.clustering();
        return cluster_ctx.clb_nlist.net_sinks(net_index1).size() > cluster_ctx.clb_nlist.net_sinks(net_index2).size();
    }
};

static size_t calculate_wirelength_available();
static WirelengthInfo calculate_wirelength_info(size_t available_wirelength);
static OveruseInfo calculate_overuse_info();

static void print_route_status_header();
static void print_route_status(int itry,
                               double elapsed_sec,
                               float pres_fac,
                               int num_bb_updated,
                               const RouterStats& router_stats,
                               const OveruseInfo& overuse_info,
                               const WirelengthInfo& wirelength_info,
                               std::shared_ptr<const SetupHoldTimingInfo> timing_info,
                               float est_success_iteration);

static void print_router_criticality_histogram(const SetupTimingInfo& timing_info,
                                               const ClusteredPinAtomPinsLookup& netlist_pin_lookup);
static void print_delay_budget_info(ClusterNetId net_id, route_budgets& budgeting_info);

static bool is_high_fanout(int fanout, int fanout_threshold);

static size_t dynamic_update_bounding_boxes(const std::vector<ClusterNetId>& nets, int high_fanout_threshold);
static t_bb calc_current_bb(const t_trace* head);

static bool is_better_quality_routing(const vtr::vector<ClusterNetId, t_traceback>& best_routing,
                                      const RoutingMetrics& best_routing_metrics,
                                      const WirelengthInfo& wirelength_info,
                                      std::shared_ptr<const SetupHoldTimingInfo> timing_info);

static bool early_reconvergence_exit_heuristic(const t_router_opts& router_opts,
                                               int itry_since_last_convergence,
                                               std::shared_ptr<const SetupHoldTimingInfo> timing_info,
                                               const RoutingMetrics& best_routing_metrics);

static void generate_route_timing_reports(const t_router_opts& router_opts,
                                          const t_analysis_opts& analysis_opts,
                                          const SetupTimingInfo& timing_info,
                                          const RoutingDelayCalculator& delay_calc);

static void prune_unused_non_configurable_nets(CBRR& connections_inf);

static void init_net_delay_from_lookahead(const RouterLookahead& router_lookahead,
                                          ClbNetPinsMatrix<float>& net_delay);

// The reason that try_timing_driven_route_tmpl (and descendents) are being
// templated over is because using a virtual interface instead fully templating
// the router results in a 5% runtime increase.
//
// The reason to template over the router in general is to enable runtime
// selection of core router algorithm's, specifically the router heap.
template<typename ConnectionRouter>
static bool try_timing_driven_route_tmpl(const t_router_opts& router_opts,
                                         const t_analysis_opts& analysis_opts,
                                         const std::vector<t_segment_inf>& segment_inf,
                                         ClbNetPinsMatrix<float>& net_delay,
                                         const ClusteredPinAtomPinsLookup& netlist_pin_lookup,
                                         std::shared_ptr<SetupHoldTimingInfo> timing_info,
                                         std::shared_ptr<RoutingDelayCalculator> delay_calc,
                                         ScreenUpdatePriority first_iteration_priority);

/************************ Subroutine definitions *****************************/
bool try_timing_driven_route(const t_router_opts& router_opts,
                             const t_analysis_opts& analysis_opts,
                             const std::vector<t_segment_inf>& segment_inf,
                             ClbNetPinsMatrix<float>& net_delay,
                             const ClusteredPinAtomPinsLookup& netlist_pin_lookup,
                             std::shared_ptr<SetupHoldTimingInfo> timing_info,
                             std::shared_ptr<RoutingDelayCalculator> delay_calc,
                             ScreenUpdatePriority first_iteration_priority) {
    switch (router_opts.router_heap) {
        case e_heap_type::BINARY_HEAP:
            return try_timing_driven_route_tmpl<ConnectionRouter<BinaryHeap>>(
                router_opts,
                analysis_opts,
                segment_inf,
                net_delay,
                netlist_pin_lookup,
                timing_info,
                delay_calc,
                first_iteration_priority);
            break;
        case e_heap_type::BUCKET_HEAP_APPROXIMATION:
            return try_timing_driven_route_tmpl<ConnectionRouter<Bucket>>(
                router_opts,
                analysis_opts,
                segment_inf,
                net_delay,
                netlist_pin_lookup,
                timing_info,
                delay_calc,
                first_iteration_priority);
        default:
            VPR_FATAL_ERROR(VPR_ERROR_ROUTE, "Unknown heap type %d", router_opts.router_heap);
    }
}

template<typename ConnectionRouter>
bool try_timing_driven_route_tmpl(const t_router_opts& router_opts,
                                  const t_analysis_opts& analysis_opts,
                                  const std::vector<t_segment_inf>& segment_inf,
                                  ClbNetPinsMatrix<float>& net_delay,
                                  const ClusteredPinAtomPinsLookup& netlist_pin_lookup,
                                  std::shared_ptr<SetupHoldTimingInfo> timing_info,
                                  std::shared_ptr<RoutingDelayCalculator> delay_calc,
                                  ScreenUpdatePriority first_iteration_priority) {
    /* Timing-driven routing algorithm.  The timing graph (includes slack)   *
     * must have already been allocated, and net_delay must have been allocated. *
     * Returns true if the routing succeeds, false otherwise.                    */

    auto& atom_ctx = g_vpr_ctx.atom();
    auto& cluster_ctx = g_vpr_ctx.clustering();
    auto& route_ctx = g_vpr_ctx.mutable_routing();

    //Initially, the router runs normally trying to reduce congestion while
    //balancing other metrics (timing, wirelength, run-time etc.)
    RouterCongestionMode router_congestion_mode = RouterCongestionMode::NORMAL;

    //Initialize and properly size the lookups for profiling
    profiling::profiling_initialization(get_max_pins_per_net());

    //sort so net with most sinks is routed first.
    auto sorted_nets = std::vector<ClusterNetId>(cluster_ctx.clb_nlist.nets().begin(), cluster_ctx.clb_nlist.nets().end());
    std::sort(sorted_nets.begin(), sorted_nets.end(), more_sinks_than());

    /*
     * Configure the routing predictor
     */
    RoutingPredictor routing_predictor;
    float abort_iteration_threshold = std::numeric_limits<float>::infinity(); //Default no early abort
    if (router_opts.routing_failure_predictor == SAFE) {
        abort_iteration_threshold = ROUTING_PREDICTOR_ITERATION_ABORT_FACTOR_SAFE * router_opts.max_router_iterations;
    } else if (router_opts.routing_failure_predictor == AGGRESSIVE) {
        abort_iteration_threshold = ROUTING_PREDICTOR_ITERATION_ABORT_FACTOR_AGGRESSIVE * router_opts.max_router_iterations;
    } else {
        VTR_ASSERT_MSG(router_opts.routing_failure_predictor == OFF, "Unrecognized routing failure predictor setting");
    }

    float high_effort_congestion_mode_iteration_threshold = router_opts.congested_routing_iteration_threshold_frac * router_opts.max_router_iterations;

    /* Set delay of ignored signals to zero. Non-ignored net delays are set by
     * update_net_delays_from_route_tree() inside timing_driven_route_net(),
     * which is only called for non-ignored nets. */
    for (auto net_id : cluster_ctx.clb_nlist.nets()) {
        if (cluster_ctx.clb_nlist.net_is_ignored(net_id)) {
            for (unsigned int ipin = 1; ipin < cluster_ctx.clb_nlist.net_pins(net_id).size(); ++ipin) {
                net_delay[net_id][ipin] = 0.;
            }
        }
    }

    CBRR connections_inf{};
    VTR_ASSERT_SAFE(connections_inf.sanity_check_lookup());

    route_budgets budgeting_inf;

    const auto* router_lookahead = get_cached_router_lookahead(
        router_opts.lookahead_type,
        router_opts.write_router_lookahead,
        router_opts.read_router_lookahead,
        segment_inf);

    /*
     * Routing parameters
     */
    float pres_fac = router_opts.first_iter_pres_fac; /* Typically 0 -> ignore cong. */
    int bb_fac = router_opts.bb_factor;

    //When routing conflicts are detected the bounding boxes are scaled
    //by BB_SCALE_FACTOR every BB_SCALE_ITER_COUNT iterations
    constexpr float BB_SCALE_FACTOR = 2;
    constexpr int BB_SCALE_ITER_COUNT = 5;

    size_t available_wirelength = calculate_wirelength_available();

    /*
     * Routing status and metrics
     */
    bool routing_is_successful = false;
    WirelengthInfo wirelength_info;
    OveruseInfo overuse_info;
    tatum::TimingPathInfo critical_path;
    int itry; //Routing iteration number
    int itry_conflicted_mode = 0;

    /*
     * Best result so far
     */
    vtr::vector<ClusterNetId, t_traceback> best_routing;
    t_clb_opins_used best_clb_opins_used_locally;
    RoutingMetrics best_routing_metrics;
    int legal_convergence_count = 0;
    std::vector<int> scratch;

    const auto& device_ctx = g_vpr_ctx.device();
    ConnectionRouter router(
        device_ctx.grid,
        *router_lookahead,
        device_ctx.rr_nodes,
        device_ctx.rr_rc_data,
        device_ctx.rr_switch_inf,
        route_ctx.rr_node_route_inf);

    // Make sure template type ConnectionRouter is a ConnectionRouterInterface.
    static_assert(std::is_base_of<ConnectionRouterInterface, ConnectionRouter>::value, "ConnectionRouter must implement the ConnectionRouterInterface");

    /*
     * On the first routing iteration ignore congestion to get reasonable net
     * delay estimates. Set criticalities to 1 when timing analysis is on to
     * optimize timing, and to 0 when timing analysis is off to optimize routability.
     *
     * Subsequent iterations use the net delays from the previous iteration.
     */
    std::shared_ptr<SetupHoldTimingInfo> route_timing_info;
    {
        vtr::ScopedStartFinishTimer init_timing_timer("Initializing router criticalities");
        if (timing_info) {
            if (router_opts.initial_timing == e_router_initial_timing::ALL_CRITICAL) {
                //First routing iteration, make all nets critical for a min-delay routing
                route_timing_info = make_constant_timing_info(1.);
            } else {
                VTR_ASSERT(router_opts.initial_timing == e_router_initial_timing::LOOKAHEAD);

                {
                    //Estimate initial connection delays from the router lookahead
                    init_net_delay_from_lookahead(*router_lookahead, net_delay);

                    //Run STA to get estimated criticalities
                    timing_info->update();
                }
                route_timing_info = timing_info;
            }
        } else {
            //Not timing driven, force criticality to zero for a routability-driven routing
            route_timing_info = make_constant_timing_info(0.);
        }
        VTR_LOG("Initial Net Connection Criticality Histogram:\n");
        print_router_criticality_histogram(*route_timing_info, netlist_pin_lookup);
    }

    std::unique_ptr<ClusteredPinTimingInvalidator> pin_timing_invalidator;
    if (timing_info) {
        pin_timing_invalidator = std::make_unique<ClusteredPinTimingInvalidator>(cluster_ctx.clb_nlist,
                                                                                 netlist_pin_lookup,
                                                                                 atom_ctx.nlist,
                                                                                 atom_ctx.lookup,
                                                                                 *timing_info->timing_graph());
    }

    RouterStats router_stats;
    timing_driven_route_structs route_structs;
    float prev_iter_cumm_time = 0;
    vtr::Timer iteration_timer;
    int num_net_bounding_boxes_updated = 0;
    int itry_since_last_convergence = -1;

    // This heap is used for reserve_locally_used_opins.
    BinaryHeap small_heap;
    small_heap.init_heap(device_ctx.grid);

    print_route_status_header();
    for (itry = 1; itry <= router_opts.max_router_iterations; ++itry) {
        RouterStats router_iteration_stats;
        std::vector<ClusterNetId> rerouted_nets;

        /* Reset "is_routed" and "is_fixed" flags to indicate nets not pre-routed (yet) */
        for (auto net_id : cluster_ctx.clb_nlist.nets()) {
            route_ctx.net_status.set_is_routed(net_id, false);
            route_ctx.net_status.set_is_fixed(net_id, false);
        }

        if (itry_since_last_convergence >= 0) {
            ++itry_since_last_convergence;
        }

        /*
         * Route each net
         */
        for (auto net_id : sorted_nets) {
            bool was_rerouted = false;
            bool is_routable = try_timing_driven_route_net(router,
                                                           net_id,
                                                           itry,
                                                           pres_fac,
                                                           router_opts,
                                                           connections_inf,
                                                           router_iteration_stats,
                                                           route_structs.pin_criticality,
                                                           route_structs.rt_node_of_sink,
                                                           net_delay,
                                                           netlist_pin_lookup,
                                                           route_timing_info,
                                                           pin_timing_invalidator.get(),
                                                           budgeting_inf,
                                                           was_rerouted);
            if (!is_routable) {
                print_delay_budget_info(net_id, budgeting_inf);
                return (false); //Impossible to route
            }

            if (was_rerouted) {
                rerouted_nets.push_back(net_id);
            }
        }

        // Make sure any CLB OPINs used up by subblocks being hooked directly to them are reserved for that purpose
        bool rip_up_local_opins = (itry == 1 ? false : true);
        reserve_locally_used_opins(&small_heap, pres_fac,
                                   router_opts.acc_fac, rip_up_local_opins);

        /*
         * Calculate metrics for the current routing
         */
        bool routing_is_feasible = feasible_routing();
        float est_success_iteration = routing_predictor.estimate_success_iteration();

        overuse_info = calculate_overuse_info();
        wirelength_info = calculate_wirelength_info(available_wirelength);
        routing_predictor.add_iteration_overuse(itry, overuse_info.overused_nodes());

        if (timing_info) {
            //Update timing based on the new routing
            //Note that the net delays have already been updated by timing_driven_route_net
            timing_info->update();
            timing_info->set_warn_unconstrained(false); //Don't warn again about unconstrained nodes again during routing
            pin_timing_invalidator->reset();

            //Use the real timing analysis criticalities for subsequent routing iterations
            //  'route_timing_info' is what is actually passed into the net/connection routers,
            //  and for the 1st iteration may not be the actual STA results (e.g. all criticalities set to 1)
            route_timing_info = timing_info;

            critical_path = timing_info->least_slack_critical_path();

            VTR_ASSERT_SAFE(timing_driven_check_net_delays(net_delay));

            if (itry == 1) {
                generate_route_timing_reports(router_opts, analysis_opts, *timing_info, *delay_calc);
            }
        }

        float iter_cumm_time = iteration_timer.elapsed_sec();
        float iter_elapsed_time = iter_cumm_time - prev_iter_cumm_time;

        //Output progress
        print_route_status(itry, iter_elapsed_time, pres_fac, num_net_bounding_boxes_updated, router_iteration_stats, overuse_info, wirelength_info, timing_info, est_success_iteration);

        prev_iter_cumm_time = iter_cumm_time;

        //Update graphics
        if (itry == 1) {
            update_screen(first_iteration_priority, "Routing...", ROUTING, timing_info);
        } else {
            update_screen(ScreenUpdatePriority::MINOR, "Routing...", ROUTING, timing_info);
        }

        if (router_opts.save_routing_per_iteration) {
            std::string filename = vtr::string_fmt("iteration_%03d.route", itry);
            print_route(nullptr, filename.c_str());
        }

        //Update router stats (total)
        router_stats.connections_routed += router_iteration_stats.connections_routed;
        router_stats.nets_routed += router_iteration_stats.nets_routed;
        router_stats.heap_pushes += router_iteration_stats.heap_pushes;
        router_stats.heap_pops += router_iteration_stats.heap_pops;

        /*
         * Are we finished?
         */
        if (is_iteration_complete(routing_is_feasible, router_opts, itry, timing_info)) {
            auto& router_ctx = g_vpr_ctx.routing();

            if (is_better_quality_routing(best_routing, best_routing_metrics, wirelength_info, timing_info)) {
                //Save routing
                best_routing = router_ctx.trace;
                best_clb_opins_used_locally = router_ctx.clb_opins_used_locally;

                routing_is_successful = true;

                //Update best metrics
                if (timing_info) {
                    timing_driven_check_net_delays(net_delay);

                    best_routing_metrics.sTNS = timing_info->setup_total_negative_slack();
                    best_routing_metrics.sWNS = timing_info->setup_worst_negative_slack();
                    best_routing_metrics.hTNS = timing_info->hold_total_negative_slack();
                    best_routing_metrics.hWNS = timing_info->hold_worst_negative_slack();
                    best_routing_metrics.critical_path = critical_path;
                }
                best_routing_metrics.used_wirelength = wirelength_info.used_wirelength();
            }

            //Decrease pres_fac so that critical connections will take more direct routes
            //Note that we use first_iter_pres_fac here (typically zero), and switch to
            //use initial_pres_fac on the next iteration.
            pres_fac = router_opts.first_iter_pres_fac;

            //Reduce timing tolerances to re-route more delay-suboptimal signals
            connections_inf.set_connection_criticality_tolerance(0.7);
            connections_inf.set_connection_delay_tolerance(1.01);

            ++legal_convergence_count;
            itry_since_last_convergence = 0;

            VTR_ASSERT(routing_is_successful);
        }

        if (itry_since_last_convergence == 1) {
            //We used first_iter_pres_fac when we started routing again
            //after the first routing convergence. Since that is often zero,
            //we want to set pres_fac to a reasonable (i.e. typically non-zero)
            //value afterwards -- so it grows when multiplied by pres_fac_mult
            pres_fac = router_opts.initial_pres_fac;
        }

        //Have we converged the maximum number of times, did not make any changes, or does it seem
        //unlikely additional convergences will improve QoR?
        if (legal_convergence_count >= router_opts.max_convergence_count
            || router_iteration_stats.connections_routed == 0
            || early_reconvergence_exit_heuristic(router_opts, itry_since_last_convergence, timing_info, best_routing_metrics)) {
            break; //Done routing
        }

        /*
         * Abort checks: Should we give-up because this routing problem is unlikely to converge to a legal routing?
         */
        if (itry == 1 && early_exit_heuristic(router_opts, wirelength_info)) {
            //Abort
            break;
        }

        //Estimate at what iteration we will converge to a legal routing
        if (overuse_info.overused_nodes() > ROUTING_PREDICTOR_MIN_ABSOLUTE_OVERUSE_THRESHOLD) {
            //Only consider aborting if we have a significant number of overused resources

            if (!std::isnan(est_success_iteration) && est_success_iteration > abort_iteration_threshold) {
                VTR_LOG("Routing aborted, the predicted iteration for a successful route (%.1f) is too high.\n", est_success_iteration);
                break; //Abort
            }
        }

        if (itry == 1 && router_opts.exit_after_first_routing_iteration) {
            VTR_LOG("Exiting after first routing iteration as requested\n");
            break;
        }

        /*
         * Prepare for the next iteration
         */

        if (router_opts.route_bb_update == e_route_bb_update::DYNAMIC) {
            num_net_bounding_boxes_updated = dynamic_update_bounding_boxes(rerouted_nets, router_opts.high_fanout_threshold);
        }

        if (itry >= high_effort_congestion_mode_iteration_threshold) {
            //We are approaching the maximum number of routing iterations,
            //and still do not have a legal routing. Switch to a mode which
            //focuses more on attempting to resolve routing conflicts.
            router_congestion_mode = RouterCongestionMode::CONFLICTED;
        }

        //Update pres_fac and resource costs
        if (itry == 1) {
            pres_fac = router_opts.initial_pres_fac;
            pathfinder_update_cost(pres_fac, 0.); /* Acc_fac=0 for first iter. */
        } else {
            pres_fac *= router_opts.pres_fac_mult;

            /* Avoid overflow for high iteration counts, even if acc_cost is big */
            pres_fac = std::min(pres_fac, static_cast<float>(HUGE_POSITIVE_FLOAT / 1e5));

            pathfinder_update_cost(pres_fac, router_opts.acc_fac);
        }

        if (router_congestion_mode == RouterCongestionMode::CONFLICTED) {
            //The design appears to have routing conflicts which are difficult to resolve:
            //  1) Don't re-route legal connections due to delay. This allows
            //     the router to focus on the actual conflicts
            //  2) Increase the net bounding boxes. This potentially allows
            //     the router to route around otherwise congested regions
            //     (at the cost of high run-time).

            //Increase the size of the net bounding boxes to give the router more
            //freedom to find alternate paths.
            //
            //In the case of routing conflicts there are multiple connections competing
            //for the same resources which can not resolve the congestion themselves.
            //In normal routing mode we try to keep the bounding boxes small to minimize
            //run-time, but this can limits how far signals can detour (i.e. they can't
            //route outside the bounding box), which can cause conflicts to oscillate back
            //and forth without resolving.
            //
            //By scaling the bounding boxes here, we slowly increase the router's search
            //space in hopes of it allowing signals to move further out of the way to
            //alleviate the conflicts.
            if (itry_conflicted_mode % BB_SCALE_ITER_COUNT == 0) {
                //We scale the bounding boxes by BB_SCALE_FACTOR,
                //every BB_SCALE_ITER_COUNT iterations. This ensures
                //that we give the router some time (BB_SCALE_ITER_COUNT) to try
                //resolve/negotiate congestion at the new BB factor.
                //
                //Note that we increase the BB factor slowly to try and minimize
                //the bounding box size (since larger bounding boxes slow the router down).
                auto& grid = g_vpr_ctx.device().grid;
                int max_grid_dim = std::max(grid.width(), grid.height());

                //Scale by BB_SCALE_FACTOR but clip to grid size to avoid overflow
                bb_fac = std::min<int>(max_grid_dim, bb_fac * BB_SCALE_FACTOR);

                route_ctx.route_bb = load_route_bb(bb_fac);
            }

            ++itry_conflicted_mode;
        }

        if (timing_info) {
            if (should_setup_lower_bound_connection_delays(itry, router_opts)) {
                // first iteration sets up the lower bound connection delays since only timing is optimized for
                connections_inf.set_stable_critical_path_delay(critical_path.delay());
                connections_inf.set_lower_bound_connection_delays(net_delay);

                //load budgets using information from uncongested delay information
                budgeting_inf.load_route_budgets(net_delay, timing_info, netlist_pin_lookup, router_opts);
                /*for debugging purposes*/
                //    if (budgeting_inf.if_set()) {
                //        budgeting_inf.print_route_budget();
                //    }

            } else {
                bool stable_routing_configuration = true;

                /*
                 * Determine if any connection need to be forcibly re-routed due to timing
                 */

                //Yes, if explicitly enabled
                bool should_ripup_for_delay = (router_opts.incr_reroute_delay_ripup == e_incr_reroute_delay_ripup::ON);

                //Or, if things are not too congested
                should_ripup_for_delay |= (router_opts.incr_reroute_delay_ripup == e_incr_reroute_delay_ripup::AUTO
                                           && router_congestion_mode == RouterCongestionMode::NORMAL);

                if (should_ripup_for_delay) {
                    if (connections_inf.critical_path_delay_grew_significantly(critical_path.delay())) {
                        // only need to forcibly reroute if critical path grew significantly
                        stable_routing_configuration = connections_inf.forcibly_reroute_connections(router_opts.max_criticality,
                                                                                                    timing_info,
                                                                                                    netlist_pin_lookup,
                                                                                                    net_delay);
                    }
                }

                // not stable if any connection needs to be forcibly rerouted
                if (stable_routing_configuration) {
                    connections_inf.set_stable_critical_path_delay(critical_path.delay());
                }

                /*Check if rate of convergence is high enough, if not lower the budgets of certain nets*/
                //reduce_budgets_if_congested(budgeting_inf, connections_inf, routing_predictor.get_slope(), itry);
            }
        } else {
            /* If timing analysis is not enabled, make sure that the criticalities and the
             * net_delays stay as 0 so that wirelength can be optimized. */

            for (auto net_id : cluster_ctx.clb_nlist.nets()) {
                for (unsigned int ipin = 1; ipin < cluster_ctx.clb_nlist.net_pins(net_id).size(); ++ipin) {
                    net_delay[net_id][ipin] = 0.;
                }
            }
        }

        if (router_opts.congestion_analysis) profiling::congestion_analysis();
        if (router_opts.fanout_analysis) profiling::time_on_fanout_analysis();
        // profiling::time_on_criticality_analysis();
    }

    if (routing_is_successful) {
        VTR_LOG("Restoring best routing\n");

        auto& router_ctx = g_vpr_ctx.mutable_routing();

        /* Restore congestion from best route */
        for (auto net_id : cluster_ctx.clb_nlist.nets()) {
            pathfinder_update_path_cost(route_ctx.trace[net_id].head, -1, pres_fac);
            pathfinder_update_path_cost(best_routing[net_id].head, 1, pres_fac);
        }
        router_ctx.trace = best_routing;
        router_ctx.clb_opins_used_locally = best_clb_opins_used_locally;

        prune_unused_non_configurable_nets(connections_inf);

        if (timing_info) {
            VTR_LOG("Critical path: %g ns\n", 1e9 * best_routing_metrics.critical_path.delay());
        }

        VTR_LOG("Successfully routed after %d routing iterations.\n", itry);
    } else {
        VTR_LOG("Routing failed.\n");
#ifdef VTR_ENABLE_DEBUG_LOGGING
        if (f_router_debug) print_invalid_routing_info();
#endif
    }

    VTR_LOG("Final Net Connection Criticality Histogram:\n");
    print_router_criticality_histogram(*route_timing_info, netlist_pin_lookup);

    VTR_LOG("Router Stats: total_nets_routed: %zu total_connections_routed: %zu total_heap_pushes: %zu total_heap_pops: %zu\n",
            router_stats.nets_routed, router_stats.connections_routed, router_stats.heap_pushes, router_stats.heap_pops);

    return routing_is_successful;
}

template<typename ConnectionRouter>
bool try_timing_driven_route_net(ConnectionRouter& router,
                                 ClusterNetId net_id,
                                 int itry,
                                 float pres_fac,
                                 const t_router_opts& router_opts,
                                 CBRR& connections_inf,
                                 RouterStats& router_stats,
                                 float* pin_criticality,
                                 t_rt_node** rt_node_of_sink,
                                 ClbNetPinsMatrix<float>& net_delay,
                                 const ClusteredPinAtomPinsLookup& netlist_pin_lookup,
                                 std::shared_ptr<SetupHoldTimingInfo> timing_info,
                                 ClusteredPinTimingInvalidator* pin_timing_invalidator,
                                 route_budgets& budgeting_inf,
                                 bool& was_rerouted) {
    auto& cluster_ctx = g_vpr_ctx.clustering();
    auto& route_ctx = g_vpr_ctx.mutable_routing();

    bool is_routed = false;

    connections_inf.prepare_routing_for_net(net_id);

    if (route_ctx.net_status.is_fixed(net_id)) { /* Skip pre-routed nets. */
        is_routed = true;
    } else if (cluster_ctx.clb_nlist.net_is_ignored(net_id)) { /* Skip ignored nets. */
        is_routed = true;
    } else if (should_route_net(net_id, connections_inf, true) == false) {
        is_routed = true;
    } else {
        // track time spent vs fanout
        profiling::net_fanout_start();

        is_routed = timing_driven_route_net(router,
                                            net_id,
                                            itry,
                                            pres_fac,
                                            router_opts,
                                            connections_inf,
                                            router_stats,
                                            pin_criticality,
                                            rt_node_of_sink,
                                            net_delay[net_id].data(),
                                            netlist_pin_lookup,
                                            timing_info,
                                            pin_timing_invalidator,
                                            budgeting_inf);

        profiling::net_fanout_end(cluster_ctx.clb_nlist.net_sinks(net_id).size());

        /* Impossible to route? (disconnected rr_graph) */
        if (is_routed) {
            route_ctx.net_status.set_is_routed(net_id, true);
        } else {
            VTR_LOG("Routing failed for net %d\n", net_id);
        }

        was_rerouted = true; //Flag to record whether routing was actually changed
    }
    return (is_routed);
}

/*
 * NOTE:
 * Suggest using a timing_driven_route_structs struct. Memory is managed for you
 */
void alloc_timing_driven_route_structs(float** pin_criticality_ptr,
                                       int** sink_order_ptr,
                                       t_rt_node*** rt_node_of_sink_ptr) {
    /* Allocates all the structures needed only by the timing-driven router.   */

    int max_sinks = std::max(get_max_pins_per_net() - 1, 0);

    *pin_criticality_ptr = new float[max_sinks] - 1; /* First sink is pin #1. */
    *sink_order_ptr = new int[max_sinks] - 1;
    *rt_node_of_sink_ptr = new t_rt_node*[max_sinks] - 1;

    alloc_route_tree_timing_structs();
}

/*
 * NOTE:
 * Suggest using a timing_driven_route_structs struct. Memory is managed for you
 */
void free_timing_driven_route_structs(float* pin_criticality, int* sink_order, t_rt_node** rt_node_of_sink) {
    /* Frees all the structures needed only by the timing-driven router.        */

    // coverity[offset_free : Intentional]
    delete[](pin_criticality + 1); /* Starts at index 1. */
    // coverity[offset_free : Intentional]
    delete[](sink_order + 1);
    // coverity[offset_free : Intentional]
    delete[](rt_node_of_sink + 1);

    free_route_tree_timing_structs();
}

timing_driven_route_structs::timing_driven_route_structs() {
    alloc_timing_driven_route_structs(&pin_criticality,
                                      &sink_order,
                                      &rt_node_of_sink);
}

timing_driven_route_structs::~timing_driven_route_structs() {
    free_timing_driven_route_structs(pin_criticality,
                                     sink_order,
                                     rt_node_of_sink);
}

void reduce_budgets_if_congested(route_budgets& budgeting_inf,
                                 CBRR& connections_inf,
                                 float slope,
                                 int itry) {
    auto& cluster_ctx = g_vpr_ctx.mutable_clustering();
    if (budgeting_inf.if_set()) {
        for (auto net_id : cluster_ctx.clb_nlist.nets()) {
            if (should_route_net(net_id, connections_inf, false)) {
                budgeting_inf.update_congestion_times(net_id);
            } else {
                budgeting_inf.not_congested_this_iteration(net_id);
            }
        }

        /*Problematic if the overuse nodes are positive or declining at a slow rate
         * Must be more than 9 iterations to have a valid slope*/
        if (slope > CONGESTED_SLOPE_VAL && itry >= 9) {
            budgeting_inf.lower_budgets(1e-9);
        }
    }
}

int get_max_pins_per_net() {
    int max_pins_per_net = 0;

    auto& cluster_ctx = g_vpr_ctx.clustering();

    for (auto net_id : cluster_ctx.clb_nlist.nets()) {
        if (!cluster_ctx.clb_nlist.net_is_ignored(net_id))
            max_pins_per_net = std::max(max_pins_per_net, (int)cluster_ctx.clb_nlist.net_pins(net_id).size());
    }

    return (max_pins_per_net);
}

struct Criticality_comp {
    const float* criticality;

    Criticality_comp(const float* calculated_criticalities)
        : criticality{calculated_criticalities} {
    }

    bool operator()(int a, int b) const {
        return criticality[a] > criticality[b];
    }
};

template<typename ConnectionRouter>
bool timing_driven_route_net(ConnectionRouter& router,
                             ClusterNetId net_id,
                             int itry,
                             float pres_fac,
                             const t_router_opts& router_opts,
                             CBRR& connections_inf,
                             RouterStats& router_stats,
                             float* pin_criticality,
                             t_rt_node** rt_node_of_sink,
                             float* net_delay,
                             const ClusteredPinAtomPinsLookup& netlist_pin_lookup,
                             std::shared_ptr<SetupHoldTimingInfo> timing_info,
                             ClusteredPinTimingInvalidator* pin_timing_invalidator,
                             route_budgets& budgeting_inf) {
    /* Returns true as long as found some way to hook up this net, even if that *
     * way resulted in overuse of resources (congestion).  If there is no way   *
     * to route this net, even ignoring congestion, it returns false.  In this  *
     * case the rr_graph is disconnected and you can give up.                   */
    auto& cluster_ctx = g_vpr_ctx.clustering();
    auto& device_ctx = g_vpr_ctx.device();
    auto& route_ctx = g_vpr_ctx.routing();

    unsigned int num_sinks = cluster_ctx.clb_nlist.net_sinks(net_id).size();

    VTR_LOGV_DEBUG(f_router_debug, "Routing Net %zu (%zu sinks)\n", size_t(net_id), num_sinks);

    t_rt_node* rt_root = setup_routing_resources(itry,
                                                 net_id,
                                                 num_sinks,
                                                 pres_fac,
                                                 router_opts.min_incremental_reroute_fanout,
                                                 connections_inf,
                                                 rt_node_of_sink,
                                                 check_hold(router_opts, timing_info));

    bool high_fanout = is_high_fanout(num_sinks, router_opts.high_fanout_threshold);

    std::set<int> route_tree_nodes;

    SpatialRouteTreeLookup spatial_route_tree_lookup;
    if (high_fanout) {
        spatial_route_tree_lookup = build_route_tree_spatial_lookup(net_id, rt_root);
    }

    // after this point the route tree is correct
    // remaining_targets from this point on are the **pin indices** that have yet to be routed
    auto& remaining_targets = connections_inf.get_remaining_targets();

    // calculate criticality of remaining target pins
    for (int ipin : remaining_targets) {
        if (timing_info) {
            auto clb_pin = cluster_ctx.clb_nlist.net_pin(net_id, ipin);
            if (!route_ctx.is_clock_net[net_id]) {
                pin_criticality[ipin] = calculate_clb_net_pin_criticality(*timing_info, netlist_pin_lookup, clb_pin);
            } else {
                // Use max_criticality for clock nets.
                // calculate_clb_net_pin_criticality likely doesn't generate
                // good values for clock nets.
                //
                // This will cause them to use min delay paths rather than
                // avoid congestion. As a future enchancement, the clock nets
                // should likely route for min slew, but that is a larger
                // change.
                pin_criticality[ipin] = router_opts.max_criticality;
            }

            /* Pin criticality is between 0 and 1.
             * Shift it downwards by 1 - max_criticality (max_criticality is 0.99 by default,
             * so shift down by 0.01) and cut off at 0.  This means that all pins with small
             * criticalities (<0.01) get criticality 0 and are ignored entirely, and everything
             * else becomes a bit less critical. This effect becomes more pronounced if
             * max_criticality is set lower. */
            // VTR_ASSERT(pin_criticality[ipin] > -0.01 && pin_criticality[ipin] < 1.01);
            pin_criticality[ipin] = std::max(pin_criticality[ipin] - (1.0 - router_opts.max_criticality), 0.0);

            /* Take pin criticality to some power (1 by default). */
            pin_criticality[ipin] = std::pow(pin_criticality[ipin], router_opts.criticality_exp);

            /* Cut off pin criticality at max_criticality. */
            pin_criticality[ipin] = std::min(pin_criticality[ipin], router_opts.max_criticality);
        } else {
            //No timing info, implies we want a min delay routing, so use criticality of 1.
            pin_criticality[ipin] = 1.;
        }
    }

    // compare the criticality of different sink nodes
    sort(begin(remaining_targets), end(remaining_targets), Criticality_comp{pin_criticality});

    /* Update base costs according to fanout and criticality rules */
    update_rr_base_costs(num_sinks);

    t_conn_delay_budget conn_delay_budget;
    t_conn_cost_params cost_params;
    cost_params.astar_fac = router_opts.astar_fac;
    cost_params.bend_cost = router_opts.bend_cost;
    cost_params.delay_budget = ((budgeting_inf.if_set()) ? &conn_delay_budget : nullptr);

    // Pre-route to clock source for clock nets (marked as global nets)
    if (cluster_ctx.clb_nlist.net_is_global(net_id) && router_opts.two_stage_clock_routing) {
        //VTR_ASSERT(router_opts.clock_modeling == DEDICATED_NETWORK);
        int sink_node = device_ctx.virtual_clock_network_root_idx;

        enable_router_debug(router_opts, net_id, sink_node, itry, &router);

        VTR_LOGV_DEBUG(f_router_debug, "Pre-routing global net %zu\n", size_t(net_id));

        // Set to the max timing criticality which should intern minimize clock insertion
        // delay by selecting a direct route from the clock source to the virtual sink
        cost_params.criticality = router_opts.max_criticality;
        if (!timing_driven_pre_route_to_clock_root(
                router,
                net_id,
                sink_node,
                cost_params,
                pres_fac,
                router_opts.high_fanout_threshold,
                rt_root,
                spatial_route_tree_lookup,
                router_stats)) {
            return false;
        }
    }

    if (budgeting_inf.if_set()) {
        budgeting_inf.set_should_reroute(net_id, false);
    }

    // explore in order of decreasing criticality (no longer need sink_order array)
    for (unsigned itarget = 0; itarget < remaining_targets.size(); ++itarget) {
        int target_pin = remaining_targets[itarget];

        int sink_rr = route_ctx.net_rr_terminals[net_id][target_pin];

        enable_router_debug(router_opts, net_id, sink_rr, itry, &router);

        VTR_LOGV_DEBUG(f_router_debug, "Routing Net %zu (%zu sinks)\n", size_t(net_id), num_sinks);

        cost_params.criticality = pin_criticality[target_pin];

        if (budgeting_inf.if_set()) {
            conn_delay_budget.max_delay = budgeting_inf.get_max_delay_budget(net_id, target_pin);
            conn_delay_budget.target_delay = budgeting_inf.get_delay_target(net_id, target_pin);
            conn_delay_budget.min_delay = budgeting_inf.get_min_delay_budget(net_id, target_pin);
            conn_delay_budget.short_path_criticality = budgeting_inf.get_crit_short_path(net_id, target_pin);
            conn_delay_budget.routing_budgets_algorithm = router_opts.routing_budgets_algorithm;
        }

<<<<<<< HEAD
        // VTR_LOG_DEBUG("Routing Net %zu (%zu sinks) with delay budgets (%s): <%e, %e, %e> crit: %f\n", size_t(net_id), num_sinks, budgeting_inf.if_set() ? "true" : "false", conn_delay_budget.min_delay, conn_delay_budget.target_delay, conn_delay_budget.max_delay, conn_delay_budget.short_path_criticality);
=======
        profiling::conn_start();
>>>>>>> f8897ec3

        // build a branch in the route tree to the target
        if (!timing_driven_route_sink(router,
                                      net_id,
                                      itarget,
                                      target_pin,
                                      cost_params,
                                      pres_fac,
                                      router_opts.high_fanout_threshold,
                                      rt_root, rt_node_of_sink,
                                      spatial_route_tree_lookup,
                                      router_stats,
                                      budgeting_inf,
                                      route_tree_nodes))
            return false;

        profiling::conn_finish(route_ctx.net_rr_terminals[net_id][0],
                               sink_rr,
                               pin_criticality[target_pin]);

        ++router_stats.connections_routed;
    } // finished all sinks

    ++router_stats.nets_routed;
    profiling::net_finish();

    /* For later timing analysis. */

    // may have to update timing delay of the previously legally reached sinks since downstream capacitance could be changed
    update_net_delays_from_route_tree(net_delay, rt_node_of_sink, net_id, timing_info.get(), pin_timing_invalidator);

    if (router_opts.update_lower_bound_delays) {
        for (int ipin : remaining_targets) {
            connections_inf.update_lower_bound_connection_delay(net_id, ipin, net_delay[ipin]);
        }
    }

    if (!cluster_ctx.clb_nlist.net_is_ignored(net_id)) {
        for (unsigned ipin = 1; ipin < cluster_ctx.clb_nlist.net_pins(net_id).size(); ++ipin) {
            if (net_delay[ipin] == 0) { // should be SOURCE->OPIN->IPIN->SINK
                VTR_ASSERT(device_ctx.rr_nodes[rt_node_of_sink[ipin]->parent_node->parent_node->inode].type() == OPIN);
            }
        }
    }

    VTR_ASSERT_MSG(route_ctx.rr_node_route_inf[rt_root->inode].occ() <= device_ctx.rr_nodes[rt_root->inode].capacity(), "SOURCE should never be congested");

    // route tree is not kept persistent since building it from the traceback the next iteration takes almost 0 time
    VTR_LOGV_DEBUG(f_router_debug, "Routed Net %zu (%zu sinks)\n", size_t(net_id), num_sinks);
    free_route_tree(rt_root);
    return (true);
}

template<typename ConnectionRouter>
static bool timing_driven_pre_route_to_clock_root(
    ConnectionRouter& router,
    ClusterNetId net_id,
    int sink_node,
    const t_conn_cost_params cost_params,
    float pres_fac,
    int high_fanout_threshold,
    t_rt_node* rt_root,
    SpatialRouteTreeLookup& spatial_rt_lookup,
    RouterStats& router_stats) {
    auto& route_ctx = g_vpr_ctx.mutable_routing();
    auto& cluster_ctx = g_vpr_ctx.clustering();
    auto& m_route_ctx = g_vpr_ctx.mutable_routing();

    bool high_fanout = is_high_fanout(cluster_ctx.clb_nlist.net_sinks(net_id).size(), high_fanout_threshold);

    VTR_LOGV_DEBUG(f_router_debug, "Net %zu pre-route to (%s)\n", size_t(net_id), describe_rr_node(sink_node).c_str());

    profiling::sink_criticality_start();

    VTR_ASSERT_DEBUG(verify_traceback_route_tree_equivalent(route_ctx.trace[net_id].head, rt_root));

    t_bb bounding_box = route_ctx.route_bb[net_id];

    router.clear_modified_rr_node_info();

    bool found_path;
    t_heap cheapest;
    std::tie(found_path, cheapest) = router.timing_driven_route_connection_from_route_tree(
        rt_root,
        sink_node,
        cost_params,
        bounding_box,
        router_stats);

    // TODO: Parts of the rest of this function are repetitive to code in timing_driven_route_sink. Should refactor.
    if (!found_path) {
        ClusterBlockId src_block = cluster_ctx.clb_nlist.net_driver_block(net_id);
        VTR_LOG("Failed to route connection from '%s' to '%s' for net '%s' (#%zu)\n",
                cluster_ctx.clb_nlist.block_name(src_block).c_str(),
                describe_rr_node(sink_node).c_str(),
                cluster_ctx.clb_nlist.net_name(net_id).c_str(),
                size_t(net_id));
        if (f_router_debug) {
            update_screen(ScreenUpdatePriority::MAJOR, "Unable to route connection.", ROUTING, nullptr);
        }
        return false;
    }

    profiling::sink_criticality_end(cost_params.criticality);

    /* NB:  In the code below I keep two records of the partial routing:  the   *
     * traceback and the route_tree.  The route_tree enables fast recomputation *
     * of the Elmore delay to each node in the partial routing.  The traceback  *
     * lets me reuse all the routines written for breadth-first routing, which  *
     * all take a traceback structure as input.                                 */

    t_trace* new_route_start_tptr = update_traceback(&cheapest, net_id);
    VTR_ASSERT_DEBUG(validate_traceback(route_ctx.trace[net_id].head));
    update_route_tree(&cheapest, ((high_fanout) ? &spatial_rt_lookup : nullptr), std::set<int>());
    VTR_ASSERT_DEBUG(verify_route_tree(rt_root));
    VTR_ASSERT_DEBUG(verify_traceback_route_tree_equivalent(route_ctx.trace[net_id].head, rt_root));
    VTR_ASSERT_DEBUG(!high_fanout || validate_route_tree_spatial_lookup(rt_root, spatial_rt_lookup));
    if (f_router_debug) {
        std::string msg = vtr::string_fmt("Routed Net %zu connection to RR node %d successfully", size_t(net_id), sink_node);
        update_screen(ScreenUpdatePriority::MAJOR, msg.c_str(), ROUTING, nullptr);
    }
    pathfinder_update_path_cost(new_route_start_tptr, 1, pres_fac);

    // need to guarantee ALL nodes' path costs are HUGE_POSITIVE_FLOAT at the start of routing to a sink
    // do this by resetting all the path_costs that have been touched while routing to the current sink
    router.reset_path_costs();

    // Post route trace back and route tree clean up:
    // - remove sink from trace back and route tree
    // - fix routing for all nodes leading to the sink
    // - free up virtual sink occupancy
    disable_expansion_and_remove_sink_from_route_tree_nodes(rt_root);
    VTR_LOGV_DEBUG(f_router_debug, "Traceback tail before update %d \n",
                   route_ctx.trace[net_id].tail->index);
    drop_traceback_tail(net_id);
    VTR_LOGV_DEBUG(f_router_debug, "Updated traceback ptrs: %d %d \n",
                   route_ctx.trace[net_id].head->index, route_ctx.trace[net_id].tail->index);
    m_route_ctx.rr_node_route_inf[sink_node].set_occ(0);

    // routed to a sink successfully
    return true;
}

template<typename ConnectionRouter>
static bool timing_driven_route_sink(
    ConnectionRouter& router,
    ClusterNetId net_id,
    unsigned itarget,
    int target_pin,
    const t_conn_cost_params cost_params,
    float pres_fac,
    int high_fanout_threshold,
    t_rt_node* rt_root,
    t_rt_node** rt_node_of_sink,
    SpatialRouteTreeLookup& spatial_rt_lookup,
    RouterStats& router_stats,
    route_budgets& budgeting_inf,
    std::set<int>& net) {
    /* Build a path from the existing route tree rooted at rt_root to the target_node
     * add this branch to the existing route tree and update pathfinder costs and rr_node_route_inf to reflect this */
    auto& route_ctx = g_vpr_ctx.mutable_routing();
    auto& cluster_ctx = g_vpr_ctx.clustering();

    profiling::sink_criticality_start();

    int sink_node = route_ctx.net_rr_terminals[net_id][target_pin];

    VTR_LOGV_DEBUG(f_router_debug, "Net %zu Target %d (%s)\n", size_t(net_id), itarget, describe_rr_node(sink_node).c_str());

    VTR_ASSERT_DEBUG(verify_traceback_route_tree_equivalent(route_ctx.trace[net_id].head, rt_root));

    router.clear_modified_rr_node_info();

    bool found_path;
    t_heap cheapest;
    t_bb bounding_box = route_ctx.route_bb[net_id];

    bool net_is_global = cluster_ctx.clb_nlist.net_is_global(net_id);
    bool high_fanout = is_high_fanout(cluster_ctx.clb_nlist.net_sinks(net_id).size(), high_fanout_threshold);
    constexpr float HIGH_FANOUT_CRITICALITY_THRESHOLD = 0.9;
    bool sink_critical = (cost_params.criticality > HIGH_FANOUT_CRITICALITY_THRESHOLD);
    bool net_is_clock = route_ctx.is_clock_net[net_id] != 0;

    //We normally route high fanout nets by only adding spatially close-by routing to the heap (reduces run-time).
    //However, if the current sink is 'critical' from a timing perspective, we put the entire route tree back onto
    //the heap to ensure it has more flexibility to find the best path.
    if (high_fanout && !sink_critical && !net_is_global && !net_is_clock) {
        std::tie(found_path, cheapest) = router.timing_driven_route_connection_from_route_tree_high_fanout(rt_root,
                                                                                                           sink_node,
                                                                                                           cost_params,
                                                                                                           bounding_box,
                                                                                                           spatial_rt_lookup,
                                                                                                           router_stats);
    } else {
        std::tie(found_path, cheapest) = router.timing_driven_route_connection_from_route_tree(rt_root,
                                                                                               sink_node,
                                                                                               cost_params,
                                                                                               bounding_box,
                                                                                               router_stats);
    }

    if (!found_path) {
        ClusterBlockId src_block = cluster_ctx.clb_nlist.net_driver_block(net_id);
        ClusterBlockId sink_block = cluster_ctx.clb_nlist.pin_block(*(cluster_ctx.clb_nlist.net_pins(net_id).begin() + target_pin));
        VTR_LOG("Failed to route connection from '%s' to '%s' for net '%s' (#%zu)\n",
                cluster_ctx.clb_nlist.block_name(src_block).c_str(),
                cluster_ctx.clb_nlist.block_name(sink_block).c_str(),
                cluster_ctx.clb_nlist.net_name(net_id).c_str(),
                size_t(net_id));
        if (f_router_debug) {
            update_screen(ScreenUpdatePriority::MAJOR, "Unable to route connection.", ROUTING, nullptr);
        }
        return false;
    }

    profiling::sink_criticality_end(cost_params.criticality);

    /* NB:  In the code below I keep two records of the partial routing:  the   *
     * traceback and the route_tree.  The route_tree enables fast recomputation *
     * of the Elmore delay to each node in the partial routing.  The traceback  *
     * lets me reuse all the routines written for breadth-first routing, which  *
     * all take a traceback structure as input.                                 */

    int inode = cheapest.index;
    route_ctx.rr_node_route_inf[inode].target_flag--; /* Connected to this SINK. */
    t_trace* new_route_start_tptr = update_traceback(&cheapest, net_id);
    VTR_ASSERT_DEBUG(validate_traceback(route_ctx.trace[net_id].head));

    rt_node_of_sink[target_pin] = update_route_tree(&cheapest, ((high_fanout) ? &spatial_rt_lookup : nullptr), net);
    VTR_ASSERT_DEBUG(verify_route_tree(rt_root));
    VTR_ASSERT_DEBUG(verify_traceback_route_tree_equivalent(route_ctx.trace[net_id].head, rt_root));
    VTR_ASSERT_DEBUG(!high_fanout || validate_route_tree_spatial_lookup(rt_root, spatial_rt_lookup));
    if (f_router_debug) {
        std::string msg = vtr::string_fmt("Routed Net %zu connection %d to RR node %d successfully", size_t(net_id), itarget, sink_node);
        update_screen(ScreenUpdatePriority::MAJOR, msg.c_str(), ROUTING, nullptr);
    }

    if (budgeting_inf.if_set() && cheapest.backward_delay < cost_params.delay_budget->min_delay) {
        budgeting_inf.set_should_reroute(net_id, true);
    }

    pathfinder_update_path_cost(new_route_start_tptr, 1, pres_fac);

    // need to guarantee ALL nodes' path costs are HUGE_POSITIVE_FLOAT at the start of routing to a sink
    // do this by resetting all the path_costs that have been touched while routing to the current sink
    router.reset_path_costs();

    // routed to a sink successfully
    return true;
}

static t_rt_node* setup_routing_resources(int itry,
                                          ClusterNetId net_id,
                                          unsigned num_sinks,
                                          float pres_fac,
                                          int min_incremental_reroute_fanout,
                                          CBRR& connections_inf,
                                          t_rt_node** rt_node_of_sink,
                                          bool hold) {
    /* Build and return a partial route tree from the legal connections from last iteration.
     * along the way do:
     * 	update pathfinder costs to be accurate to the partial route tree
     *	update the net's traceback to be accurate to the partial route tree
     * 	find and store the pins that still need to be reached in incremental_rerouting_resources.remaining_targets
     * 	find and store the rt nodes that have been reached in incremental_rerouting_resources.reached_rt_sinks
     *	mark the rr_node sinks as targets to be reached */

    auto& route_ctx = g_vpr_ctx.routing();

    t_rt_node* rt_root;

    // for nets below a certain size (min_incremental_reroute_fanout), rip up any old routing
    // otherwise, we incrementally reroute by reusing legal parts of the previous iteration
    // convert the previous iteration's traceback into the starting route tree for this iteration
    if ((int)num_sinks < min_incremental_reroute_fanout || itry == 1 || hold) {
        profiling::net_rerouted();

        // rip up the whole net
        pathfinder_update_path_cost(route_ctx.trace[net_id].head, -1, pres_fac);
        free_traceback(net_id);

        rt_root = init_route_tree_to_source(net_id);
        for (unsigned int sink_pin = 1; sink_pin <= num_sinks; ++sink_pin)
            connections_inf.toreach_rr_sink(sink_pin);
        // since all connections will be rerouted for this net, clear all of net's forced reroute flags
        connections_inf.clear_force_reroute_for_net();

        // when we don't prune the tree, we also don't know the sink node indices
        // thus we'll use functions that act on pin indices like mark_ends instead
        // of their versions that act on node indices directly like mark_remaining_ends
        mark_ends(net_id);
    } else {
        auto& reached_rt_sinks = connections_inf.get_reached_rt_sinks();
        auto& remaining_targets = connections_inf.get_remaining_targets();

        profiling::net_rebuild_start();

        // convert the previous iteration's traceback into a route tree
        rt_root = traceback_to_route_tree(net_id);

        //Sanity check that route tree and traceback are equivalent before pruning
        VTR_ASSERT_DEBUG(verify_traceback_route_tree_equivalent(route_ctx.trace[net_id].head, rt_root));

        // check for edge correctness
        VTR_ASSERT_SAFE(is_valid_skeleton_tree(rt_root));
        VTR_ASSERT_SAFE(should_route_net(net_id, connections_inf, true));

        //Prune the branches of the tree that don't legally lead to sinks
        rt_root = prune_route_tree(rt_root, connections_inf);

        //Now that the tree has been pruned, we can free the old traceback
        // NOTE: this must happen *after* pruning since it changes the
        //       recorded congestion
        pathfinder_update_path_cost(route_ctx.trace[net_id].head, -1, pres_fac);
        free_traceback(net_id);

        if (rt_root) { //Partially pruned
            profiling::route_tree_preserved();

            //Since we have a valid partial routing (to at least one SINK)
            //we need to make sure the traceback is synchronized to the route tree
            traceback_from_route_tree(net_id, rt_root, reached_rt_sinks.size());

            //Sanity check the traceback for self-consistency
            VTR_ASSERT_DEBUG(validate_traceback(route_ctx.trace[net_id].head));

            //Sanity check that route tree and traceback are equivalent after pruning
            VTR_ASSERT_DEBUG(verify_traceback_route_tree_equivalent(route_ctx.trace[net_id].head, rt_root));

            // put the updated costs of the route tree nodes back into pathfinder
            pathfinder_update_path_cost(route_ctx.trace[net_id].head, 1, pres_fac);

        } else { //Fully destroyed
            profiling::route_tree_pruned();

            //Initialize only to source
            rt_root = init_route_tree_to_source(net_id);

            //NOTE: We leave the traceback uninitialized, so update_traceback()
            //      will correctly add the SOURCE node when the branch to
            //      the first SINK is found.
            VTR_ASSERT(route_ctx.trace[net_id].head == nullptr);
            VTR_ASSERT(route_ctx.trace[net_id].tail == nullptr);
            VTR_ASSERT(route_ctx.trace_nodes[net_id].empty());
        }

        //Update R/C
        load_new_subtree_R_upstream(rt_root);
        load_new_subtree_C_downstream(rt_root);

        VTR_ASSERT(reached_rt_sinks.size() + remaining_targets.size() == num_sinks);

        //Record current routing
        add_route_tree_to_rr_node_lookup(rt_root);

        // give lookup on the reached sinks
        connections_inf.put_sink_rt_nodes_in_net_pins_lookup(reached_rt_sinks, rt_node_of_sink);

        profiling::net_rebuild_end(num_sinks, remaining_targets.size());

        // check for R_upstream C_downstream and edge correctness
        VTR_ASSERT_SAFE(is_valid_route_tree(rt_root));
        // congestion should've been pruned away
        VTR_ASSERT_SAFE(is_uncongested_route_tree(rt_root));

        // use the nodes to directly mark ends before they get converted to pins
        mark_remaining_ends(remaining_targets);

        // everything dealing with a net works with it in terms of its sink pins; need to convert its sink nodes to sink pins
        connections_inf.convert_sink_nodes_to_net_pins(remaining_targets);

        // still need to calculate the tree's time delay (0 Tarrival means from SOURCE)
        load_route_tree_Tdel(rt_root, 0);

        // mark the lookup (rr_node_route_inf) for existing tree elements as NO_PREVIOUS so add_to_path stops when it reaches one of them
        load_route_tree_rr_route_inf(rt_root);
    }

    // completed constructing the partial route tree and updated all other data structures to match
    return rt_root;
}

void disable_expansion_and_remove_sink_from_route_tree_nodes(t_rt_node* rt_node) {
    /* Remove sink in route tree and mark all nodes
     * leading to the sink as unexpandable.
     */
    auto& device_ctx = g_vpr_ctx.device();
    t_rt_node* child_node;
    t_linked_rt_edge* linked_rt_edge;
    linked_rt_edge = rt_node->u.child_list;

    while (linked_rt_edge != nullptr) {
        child_node = linked_rt_edge->child;
        if (device_ctx.rr_nodes[child_node->inode].type() == SINK) {
            VTR_LOGV_DEBUG(f_router_debug,
                           "Removing sink %d from route tree\n", child_node->inode);
            rt_node->u.child_list = nullptr;
            rt_node->u.next = nullptr;
            free(child_node);
            break;
        } else {
            rt_node->re_expand = false;
            VTR_LOGV_DEBUG(f_router_debug,
                           "unexpanding: %d in route tree\n", rt_node->inode);
        }
        disable_expansion_and_remove_sink_from_route_tree_nodes(child_node);
        linked_rt_edge = linked_rt_edge->next;
    }
}

void update_rr_base_costs(int fanout) {
    /* Changes the base costs of different types of rr_nodes according to the  *
     * criticality, fanout, etc. of the current net being routed (net_id).       */
    auto& device_ctx = g_vpr_ctx.mutable_device();

    float factor;
    size_t index;

    /* Other reasonable values for factor include fanout and 1 */
    factor = sqrt(fanout);

    for (index = CHANX_COST_INDEX_START; index < device_ctx.rr_indexed_data.size(); index++) {
        if (device_ctx.rr_indexed_data[index].T_quadratic > 0.) { /* pass transistor */
            device_ctx.rr_indexed_data[index].base_cost = device_ctx.rr_indexed_data[index].saved_base_cost * factor;
        } else {
            device_ctx.rr_indexed_data[index].base_cost = device_ctx.rr_indexed_data[index].saved_base_cost;
        }
    }
}

static bool timing_driven_check_net_delays(ClbNetPinsMatrix<float>& net_delay) {
    constexpr float ERROR_TOL = 0.0001;

    /* Checks that the net delays computed incrementally during timing driven    *
     * routing match those computed from scratch by the net_delay.c module.      */
    auto& cluster_ctx = g_vpr_ctx.clustering();

    unsigned int ipin;
    ClbNetPinsMatrix<float> net_delay_check = make_net_pins_matrix<float>(cluster_ctx.clb_nlist);

    load_net_delay_from_routing(net_delay_check);

    for (auto net_id : cluster_ctx.clb_nlist.nets()) {
        for (ipin = 1; ipin < cluster_ctx.clb_nlist.net_pins(net_id).size(); ipin++) {
            if (net_delay_check[net_id][ipin] == 0.) { /* Should be only GLOBAL nets */
                if (fabs(net_delay[net_id][ipin]) > ERROR_TOL) {
                    VPR_ERROR(VPR_ERROR_ROUTE,
                              "in timing_driven_check_net_delays: net %lu pin %d.\n"
                              "\tIncremental calc. net_delay is %g, but from scratch net delay is %g.\n",
                              size_t(net_id), ipin, net_delay[net_id][ipin], net_delay_check[net_id][ipin]);
                }
            } else {
                float error = fabs(1.0 - net_delay[net_id][ipin] / net_delay_check[net_id][ipin]);
                if (error > ERROR_TOL) {
                    VPR_ERROR(VPR_ERROR_ROUTE,
                              "in timing_driven_check_net_delays: net %d pin %lu.\n"
                              "\tIncremental calc. net_delay is %g, but from scratch net delay is %g.\n",
                              size_t(net_id), ipin, net_delay[net_id][ipin], net_delay_check[net_id][ipin]);
                }
            }
        }
    }

    return true;
}

/* Detect if net should be routed or not */
static bool should_route_net(ClusterNetId net_id, CBRR& connections_inf, bool if_force_reroute) {
    auto& route_ctx = g_vpr_ctx.routing();
    auto& device_ctx = g_vpr_ctx.device();

    t_trace* tptr = route_ctx.trace[net_id].head;

    if (tptr == nullptr) {
        /* No routing yet. */
        return true;
    }

    for (;;) {
        int inode = tptr->index;
        int occ = route_ctx.rr_node_route_inf[inode].occ();
        int capacity = device_ctx.rr_nodes[inode].capacity();

        if (occ > capacity) {
            return true; /* overuse detected */
        }

        if (tptr->iswitch == OPEN) { //End of a branch
            // even if net is fully routed, not complete if parts of it should get ripped up (EXPERIMENTAL)
            if (if_force_reroute) {
                if (connections_inf.should_force_reroute_connection(inode)) {
                    return true;
                }
            }
            tptr = tptr->next; /* Skip next segment (duplicate of original branch node). */
            if (tptr == nullptr)
                break;
        }

        tptr = tptr->next;

    } /* End while loop -- did an entire traceback. */

    VTR_ASSERT(connections_inf.get_remaining_targets().empty());

    return false; /* Current route has no overuse */
}

static bool early_exit_heuristic(const t_router_opts& router_opts, const WirelengthInfo& wirelength_info) {
    /* Early exit code for cases where it is obvious that a successful route will not be found
     * Heuristic: If total wirelength used in first routing iteration is X% of total available wirelength, exit */

    if (wirelength_info.used_wirelength_ratio() > router_opts.init_wirelength_abort_threshold) {
        VTR_LOG("Wire length usage ratio %g exceeds limit of %g, fail routing.\n",
                wirelength_info.used_wirelength_ratio(),
                router_opts.init_wirelength_abort_threshold);
        return true;
    }
    return false;
}

static bool check_hold(const t_router_opts& router_opts, std::shared_ptr<const SetupHoldTimingInfo> timing_info) {
    if (router_opts.routing_budgets_algorithm != YOYO) {
        return false;
    } else if (timing_info->hold_worst_negative_slack() == 0) {
        return true;
    }
    return false;
}

static OveruseInfo calculate_overuse_info() {
    auto& device_ctx = g_vpr_ctx.device();
    auto& cluster_ctx = g_vpr_ctx.clustering();
    auto& route_ctx = g_vpr_ctx.routing();

    std::unordered_set<int> checked_nodes;

    size_t overused_nodes = 0;
    size_t total_overuse = 0;
    size_t worst_overuse = 0;

    //We walk through the entire routing calculating the overuse for each node.
    //Since in the presence of overuse multiple nets could be using a single node
    //(and also since branch nodes show up multiple times in the traceback) we use
    //checked_nodes to avoid double counting the overuse.
    //
    //Note that we walk through the entire routing and *not* the RR graph, which
    //should be more efficient (since usually only a portion of the RR graph is
    //used by routing, particularly on large devices).
    for (auto net_id : cluster_ctx.clb_nlist.nets()) {
        for (t_trace* tptr = route_ctx.trace[net_id].head; tptr != nullptr; tptr = tptr->next) {
            int inode = tptr->index;

            auto result = checked_nodes.insert(inode);
            if (!result.second) { //Already counted
                continue;
            }

            int overuse = route_ctx.rr_node_route_inf[inode].occ() - device_ctx.rr_nodes[inode].capacity();
            if (overuse > 0) {
                overused_nodes += 1;

                total_overuse += overuse;
                worst_overuse = std::max(worst_overuse, size_t(overuse));
            }
        }
    }

    return OveruseInfo(device_ctx.rr_nodes.size(), overused_nodes, total_overuse, worst_overuse);
}

static size_t calculate_wirelength_available() {
    auto& device_ctx = g_vpr_ctx.device();

    size_t available_wirelength = 0;
    for (size_t i = 0; i < device_ctx.rr_nodes.size(); ++i) {
        if (device_ctx.rr_nodes[i].type() == CHANX || device_ctx.rr_nodes[i].type() == CHANY) {
            size_t length_x = device_ctx.rr_nodes[i].xhigh() - device_ctx.rr_nodes[i].xlow();
            size_t length_y = device_ctx.rr_nodes[i].yhigh() - device_ctx.rr_nodes[i].ylow();

            available_wirelength += device_ctx.rr_nodes[i].capacity() * (length_x + length_y + 1);
        }
    }
    return available_wirelength;
}

static WirelengthInfo calculate_wirelength_info(size_t available_wirelength) {
    auto& cluster_ctx = g_vpr_ctx.clustering();

    size_t used_wirelength = 0;
    VTR_ASSERT(available_wirelength > 0);

    for (auto net_id : cluster_ctx.clb_nlist.nets()) {
        if (!cluster_ctx.clb_nlist.net_is_ignored(net_id)
            && cluster_ctx.clb_nlist.net_sinks(net_id).size() != 0) { /* Globals don't count. */
            int bends, wirelength, segments;
            get_num_bends_and_length(net_id, &bends, &wirelength, &segments);

            used_wirelength += wirelength;
        }
    }

    return WirelengthInfo(available_wirelength, used_wirelength);
}

static void print_route_status_header() {
    VTR_LOG("---- ------ ------- ---- ------- ------- ------- ----------------- --------------- -------- ---------- ---------- ---------- ---------- --------\n");
    VTR_LOG("Iter   Time    pres  BBs    Heap  Re-Rtd  Re-Rtd Overused RR Nodes      Wirelength      CPD       sTNS       sWNS       hTNS       hWNS Est Succ\n");
    VTR_LOG("      (sec)     fac Updt    push    Nets   Conns                                       (ns)       (ns)       (ns)       (ns)       (ns)     Iter\n");
    VTR_LOG("---- ------ ------- ---- ------- ------- ------- ----------------- --------------- -------- ---------- ---------- ---------- ---------- --------\n");
}

static void print_route_status(int itry, double elapsed_sec, float pres_fac, int num_bb_updated, const RouterStats& router_stats, const OveruseInfo& overuse_info, const WirelengthInfo& wirelength_info, std::shared_ptr<const SetupHoldTimingInfo> timing_info, float est_success_iteration) {
    //Iteration
    VTR_LOG("%4d", itry);

    //Elapsed Time
    VTR_LOG(" %6.1f", elapsed_sec);

    //pres_fac
    constexpr int PRES_FAC_DIGITS = 7;
    constexpr int PRES_FAC_SCI_PRECISION = 1;
    pretty_print_float(" ", pres_fac, PRES_FAC_DIGITS, PRES_FAC_SCI_PRECISION);
    //VTR_LOG(" %5.1f", pres_fac);

    //Number of bounding boxes updated
    VTR_LOG(" %4d", num_bb_updated);

    //Heap push/pop
    constexpr int HEAP_OP_DIGITS = 7;
    constexpr int HEAP_OP_SCI_PRECISION = 2;
    pretty_print_uint(" ", router_stats.heap_pushes, HEAP_OP_DIGITS, HEAP_OP_SCI_PRECISION);
    VTR_ASSERT(router_stats.heap_pops <= router_stats.heap_pushes);

    //Rerouted nets
    constexpr int NET_ROUTED_DIGITS = 7;
    constexpr int NET_ROUTED_SCI_PRECISION = 2;
    pretty_print_uint(" ", router_stats.nets_routed, NET_ROUTED_DIGITS, NET_ROUTED_SCI_PRECISION);

    //Rerouted connections
    constexpr int CONN_ROUTED_DIGITS = 7;
    constexpr int CONN_ROUTED_SCI_PRECISION = 2;
    pretty_print_uint(" ", router_stats.connections_routed, CONN_ROUTED_DIGITS, CONN_ROUTED_SCI_PRECISION);

    //Overused RR nodes
    constexpr int OVERUSE_DIGITS = 7;
    constexpr int OVERUSE_SCI_PRECISION = 2;
    pretty_print_uint(" ", overuse_info.overused_nodes(), OVERUSE_DIGITS, OVERUSE_SCI_PRECISION);
    VTR_LOG(" (%6.3f%%)", overuse_info.overused_node_ratio() * 100);

    //Wirelength
    constexpr int WL_DIGITS = 7;
    constexpr int WL_SCI_PRECISION = 2;
    pretty_print_uint(" ", wirelength_info.used_wirelength(), WL_DIGITS, WL_SCI_PRECISION);
    VTR_LOG(" (%4.1f%%)", wirelength_info.used_wirelength_ratio() * 100);

    //CPD
    if (timing_info) {
        float cpd = timing_info->least_slack_critical_path().delay();
        VTR_LOG(" %#8.3f", 1e9 * cpd);
    } else {
        VTR_LOG(" %8s", "N/A");
    }

    //sTNS
    if (timing_info) {
        float sTNS = timing_info->setup_total_negative_slack();
        VTR_LOG(" % #10.4g", 1e9 * sTNS);
    } else {
        VTR_LOG(" %10s", "N/A");
    }

    //sWNS
    if (timing_info) {
        float sWNS = timing_info->setup_worst_negative_slack();
        VTR_LOG(" % #10.3f", 1e9 * sWNS);
    } else {
        VTR_LOG(" %10s", "N/A");
    }

    //hTNS
    if (timing_info) {
        float hTNS = timing_info->hold_total_negative_slack();
        VTR_LOG(" % #10.4g", 1e9 * hTNS);
    } else {
        VTR_LOG(" %10s", "N/A");
    }

    //hWNS
    if (timing_info) {
        float hWNS = timing_info->hold_worst_negative_slack();
        VTR_LOG(" % #10.3f", 1e9 * hWNS);
    } else {
        VTR_LOG(" %10s", "N/A");
    }

    //Estimated success iteration
    if (std::isnan(est_success_iteration)) {
        VTR_LOG(" %8s", "N/A");
    } else {
        VTR_LOG(" %8.0f", est_success_iteration);
    }

    VTR_LOG("\n");

    fflush(stdout);
}

static void print_router_criticality_histogram(const SetupTimingInfo& timing_info, const ClusteredPinAtomPinsLookup& netlist_pin_lookup) {
    print_histogram(create_criticality_histogram(timing_info, netlist_pin_lookup, 10));
}

//Returns true if the specified net fanout is classified as high fanout
static bool is_high_fanout(int fanout, int fanout_threshold) {
    if (fanout_threshold < 0 || fanout < fanout_threshold) return false;
    return true;
}

//In heavily congested designs a static bounding box (BB) can
//become problematic for routability (it effectively enforces a
//hard blockage restricting where a net can route).
//
//For instance, the router will try to route non-critical connections
//away from congested regions, but may end up hitting the edge of the
//bounding box. Limiting how far out-of-the-way it can be routed, and
//preventing congestion from resolving.
//
//To alleviate this, we dynamically expand net bounding boxes if the net's
//*current* routing uses RR nodes 'close' to the edge of it's bounding box.
//
//The result is that connections trying to move out of the way and hitting
//their BB will have their bounding boxes will expand slowly in that direction.
//This helps spread out regions of heavy congestion (over several routing
//iterations).
//
//By growing the BBs slowly and only as needed we minimize the size of the BBs.
//This helps keep the router's graph search fast.
//
//Typically, only a small minority of nets (typically > 10%) have their BBs updated
//each routing iteration.
static size_t dynamic_update_bounding_boxes(const std::vector<ClusterNetId>& updated_nets, int high_fanout_threshold) {
    auto& device_ctx = g_vpr_ctx.device();
    auto& cluster_ctx = g_vpr_ctx.clustering();
    auto& route_ctx = g_vpr_ctx.mutable_routing();

    auto& clb_nlist = cluster_ctx.clb_nlist;
    auto& grid = device_ctx.grid;

    //Controls how close a net's routing needs to be to it's bounding box
    //before the bounding box is expanded.
    //
    //A value of zero indicates that the routing needs to be at the bounding box
    //edge
    constexpr int DYNAMIC_BB_DELTA_THRESHOLD = 0;

    //Walk through each net, calculating the bounding box of its current routing,
    //and then increase the router's bounding box if the two are close together

    int grid_xmax = grid.width() - 1;
    int grid_ymax = grid.height() - 1;

    size_t num_bb_updated = 0;

    for (ClusterNetId net : updated_nets) {
        t_trace* routing_head = route_ctx.trace[net].head;

        if (routing_head == nullptr) continue; //Skip if no routing

        //We do not adjust the bounding boxes of high fanout nets, since they
        //use different bounding boxes based on the target location.
        //
        //This ensures that the delta values calculated below are always non-negative
        if (is_high_fanout(clb_nlist.net_sinks(net).size(), high_fanout_threshold)) continue;

        t_bb curr_bb = calc_current_bb(routing_head);

        t_bb& router_bb = route_ctx.route_bb[net];

        //Calculate the distances between the net's used RR nodes and
        //the router's bounding box
        int delta_xmin = curr_bb.xmin - router_bb.xmin;
        int delta_xmax = router_bb.xmax - curr_bb.xmax;
        int delta_ymin = curr_bb.ymin - router_bb.ymin;
        int delta_ymax = router_bb.ymax - curr_bb.ymax;

        //Note that if the net uses non-configurable switches it's routing
        //may end-up outside the bounding boxes, so the delta values may be
        //negative. The code below will expand the bounding box in those
        //cases.

        //Expand each dimension by one if within DYNAMIC_BB_DELTA_THRESHOLD threshold
        bool updated_bb = false;
        if (delta_xmin <= DYNAMIC_BB_DELTA_THRESHOLD && router_bb.xmin > 0) {
            --router_bb.xmin;
            updated_bb = true;
        }

        if (delta_ymin <= DYNAMIC_BB_DELTA_THRESHOLD && router_bb.ymin > 0) {
            --router_bb.ymin;
            updated_bb = true;
        }

        if (delta_xmax <= DYNAMIC_BB_DELTA_THRESHOLD && router_bb.xmax < grid_xmax) {
            ++router_bb.xmax;
            updated_bb = true;
        }

        if (delta_ymax <= DYNAMIC_BB_DELTA_THRESHOLD && router_bb.ymax < grid_ymax) {
            ++router_bb.ymax;
            updated_bb = true;
        }

        if (updated_bb) {
            ++num_bb_updated;
            //VTR_LOG("Expanded net %6zu router BB to (%d,%d)x(%d,%d) based on net RR node BB (%d,%d)x(%d,%d)\n", size_t(net),
            //router_bb.xmin, router_bb.ymin, router_bb.xmax, router_bb.ymax,
            //curr_bb.xmin, curr_bb.ymin, curr_bb.xmax, curr_bb.ymax);
        }
    }
    return num_bb_updated;
}

//Returns the bounding box of a net's used routing resources
static t_bb calc_current_bb(const t_trace* head) {
    auto& device_ctx = g_vpr_ctx.device();
    auto& grid = device_ctx.grid;

    t_bb bb;
    bb.xmin = grid.width() - 1;
    bb.ymin = grid.height() - 1;
    bb.xmax = 0;
    bb.ymax = 0;

    for (const t_trace* elem = head; elem != nullptr; elem = elem->next) {
        const t_rr_node& node = device_ctx.rr_nodes[elem->index];
        //The router interprets RR nodes which cross the boundary as being
        //'within' of the BB. Only those which are *strictly* out side the
        //box are excluded, hence we use the nodes xhigh/yhigh for xmin/xmax,
        //and xlow/ylow for xmax/ymax calculations
        bb.xmin = std::min<int>(bb.xmin, node.xhigh());
        bb.ymin = std::min<int>(bb.ymin, node.yhigh());
        bb.xmax = std::max<int>(bb.xmax, node.xlow());
        bb.ymax = std::max<int>(bb.ymax, node.ylow());
    }

    VTR_ASSERT(bb.xmin <= bb.xmax);
    VTR_ASSERT(bb.ymin <= bb.ymax);

    return bb;
}

void enable_router_debug(
    const t_router_opts& router_opts,
    ClusterNetId net,
    int sink_rr,
    int router_iteration,
    ConnectionRouterInterface* router) {
    bool active_net_debug = (router_opts.router_debug_net >= -1);
    bool active_sink_debug = (router_opts.router_debug_sink_rr >= 0);
    bool active_iteration_debug = (router_opts.router_debug_iteration >= 0);

    bool match_net = (ClusterNetId(router_opts.router_debug_net) == net || router_opts.router_debug_net == -1);
    bool match_sink = (router_opts.router_debug_sink_rr == sink_rr || router_opts.router_debug_sink_rr < 0);
    bool match_iteration = (router_opts.router_debug_iteration == router_iteration || router_opts.router_debug_iteration < 0);

    f_router_debug = active_net_debug || active_sink_debug || active_iteration_debug;
    router->set_router_debug(f_router_debug);

    if (active_net_debug) f_router_debug &= match_net;
    if (active_sink_debug) f_router_debug &= match_sink;
    if (active_iteration_debug) f_router_debug &= match_iteration;

#ifndef VTR_ENABLE_DEBUG_LOGGING
    VTR_LOGV_WARN(f_router_debug, "Limited router debug output provided since compiled without VTR_ENABLE_DEBUG_LOGGING defined\n");
#endif
}

bool is_iteration_complete(bool routing_is_feasible, const t_router_opts& router_opts, int itry, std::shared_ptr<const SetupHoldTimingInfo> timing_info) {
    //This function checks if a routing iteration has completed.
    //When VPR is run normally, we check if routing_budgets_algorithm is disabled, and if the routing is legal
    //With the introduction of yoyo budgeting algorithm, we must check if there are no hold violations
    //in addition to routing being legal and the correct budgeting algorithm being set.

    if (routing_is_feasible) {
        if (router_opts.routing_budgets_algorithm != YOYO) {
            return true;
        } else if (router_opts.routing_budgets_algorithm == YOYO && (itry == 1) && timing_info->hold_worst_negative_slack() == 0) {
            return true;
        }
    }
    return false;
}

bool should_setup_lower_bound_connection_delays(int itry, const t_router_opts& router_opts) {
    //This function checks the iteration number to see if is neccessary to setup the lower bound connection delays for future comparison.
    //When VPR is normally run with the budgeting algorithm turned off, it the lower bound connection delays are set on the first iteration.
    //However, with the yoyo algorithm, the lower bound is set every after every 5 iterations, so long as it is below 25.
    if (router_opts.routing_budgets_algorithm != YOYO && itry == 1) {
        return true;
    } else if (router_opts.routing_budgets_algorithm == YOYO && itry % 5 == 1 && itry < 25) {
        return true;
    }
    return false;
}

static bool is_better_quality_routing(const vtr::vector<ClusterNetId, t_traceback>& best_routing,
                                      const RoutingMetrics& best_routing_metrics,
                                      const WirelengthInfo& wirelength_info,
                                      std::shared_ptr<const SetupHoldTimingInfo> timing_info) {
    if (best_routing.empty()) {
        return true; //First legal routing
    }

    //Rank first based on sWNS, followed by other timing metrics
    if (timing_info) {
        if (timing_info->setup_worst_negative_slack() > best_routing_metrics.sWNS) {
            return true;
        } else if (timing_info->setup_worst_negative_slack() < best_routing_metrics.sWNS) {
            return false;
        }

        if (timing_info->setup_total_negative_slack() > best_routing_metrics.sTNS) {
            return true;
        } else if (timing_info->setup_total_negative_slack() < best_routing_metrics.sTNS) {
            return false;
        }

        if (timing_info->hold_worst_negative_slack() > best_routing_metrics.hWNS) {
            return true;
        } else if (timing_info->hold_worst_negative_slack() > best_routing_metrics.hWNS) {
            return false;
        }

        if (timing_info->hold_total_negative_slack() > best_routing_metrics.hTNS) {
            return true;
        } else if (timing_info->hold_total_negative_slack() > best_routing_metrics.hTNS) {
            return false;
        }
    }

    //Finally, wirelength tie breaker
    return wirelength_info.used_wirelength() < best_routing_metrics.used_wirelength;
}

static bool early_reconvergence_exit_heuristic(const t_router_opts& router_opts,
                                               int itry_since_last_convergence,
                                               std::shared_ptr<const SetupHoldTimingInfo> timing_info,
                                               const RoutingMetrics& best_routing_metrics) {
    //Give-up on reconvergent routing if the CPD improvement after the
    //first iteration since convergence is small, compared to the best
    //CPD seen so far
    if (itry_since_last_convergence == 1) {
        float cpd_ratio = timing_info->setup_worst_negative_slack() / best_routing_metrics.sWNS;

        //Give up if we see less than a 1% CPD improvement,
        //after reducing pres_fac. Typically larger initial
        //improvements are needed to see an actual improvement
        //in final legal routing quality.
        if (cpd_ratio >= router_opts.reconvergence_cpd_threshold) {
            VTR_LOG("Giving up routing since additional routing convergences seem unlikely to improve quality (CPD ratio: %g)\n", cpd_ratio);
            return true; //Potential CPD improvement is small, don't spend run-time trying to improve it
        }
    }

    return false; //Don't give up
}

static void generate_route_timing_reports(const t_router_opts& router_opts,
                                          const t_analysis_opts& analysis_opts,
                                          const SetupTimingInfo& timing_info,
                                          const RoutingDelayCalculator& delay_calc) {
    auto& timing_ctx = g_vpr_ctx.timing();
    auto& atom_ctx = g_vpr_ctx.atom();

    VprTimingGraphResolver resolver(atom_ctx.nlist, atom_ctx.lookup, *timing_ctx.graph, delay_calc);
    resolver.set_detail_level(analysis_opts.timing_report_detail);

    tatum::TimingReporter timing_reporter(resolver, *timing_ctx.graph, *timing_ctx.constraints);

    timing_reporter.report_timing_setup(router_opts.first_iteration_timing_report_file, *timing_info.setup_analyzer(), analysis_opts.timing_report_npaths);
}

// If a route is ripped up during routing, non-configurable sets are left
// behind.  As a result, the final routing may have stubs at
// non-configurable sets.  This function tracks non-configurable set usage,
// and if the sets are unused, prunes them.
static void prune_unused_non_configurable_nets(CBRR& connections_inf) {
    auto& device_ctx = g_vpr_ctx.device();
    auto& cluster_ctx = g_vpr_ctx.clustering();
    auto& route_ctx = g_vpr_ctx.routing();

    std::vector<int> non_config_node_set_usage(device_ctx.rr_non_config_node_sets.size(), 0);
    for (auto net_id : cluster_ctx.clb_nlist.nets()) {
        connections_inf.prepare_routing_for_net(net_id);
        connections_inf.clear_force_reroute_for_net();

        std::fill(non_config_node_set_usage.begin(), non_config_node_set_usage.end(), 0);
        t_rt_node* rt_root = traceback_to_route_tree(net_id, &non_config_node_set_usage);
        if (rt_root == nullptr) {
            continue;
        }

        //Sanity check that route tree and traceback are equivalent before pruning
        VTR_ASSERT(verify_traceback_route_tree_equivalent(
            route_ctx.trace[net_id].head, rt_root));

        // check for edge correctness
        VTR_ASSERT_SAFE(is_valid_skeleton_tree(rt_root));

        //Prune the branches of the tree that don't legally lead to sinks
        rt_root = prune_route_tree(rt_root, connections_inf,
                                   &non_config_node_set_usage);

        // Free old traceback.
        free_traceback(net_id);

        // Update traceback with pruned tree.
        auto& reached_rt_sinks = connections_inf.get_reached_rt_sinks();
        traceback_from_route_tree(net_id, rt_root, reached_rt_sinks.size());
        VTR_ASSERT(verify_traceback_route_tree_equivalent(route_ctx.trace[net_id].head, rt_root));

        free_route_tree(rt_root);
    }
}

//Initializes net_delay based on best-case delay estimates from the router lookahead
static void init_net_delay_from_lookahead(const RouterLookahead& router_lookahead,
                                          ClbNetPinsMatrix<float>& net_delay) {
    auto& cluster_ctx = g_vpr_ctx.clustering();
    auto& route_ctx = g_vpr_ctx.routing();

    t_conn_cost_params cost_params;
    cost_params.criticality = 1.; //Ensures lookahead returns delay value

    for (auto net_id : cluster_ctx.clb_nlist.nets()) {
        if (cluster_ctx.clb_nlist.net_is_ignored(net_id)) continue;

        int source_rr = route_ctx.net_rr_terminals[net_id][0];

        for (size_t ipin = 1; ipin < cluster_ctx.clb_nlist.net_pins(net_id).size(); ++ipin) {
            int sink_rr = route_ctx.net_rr_terminals[net_id][ipin];

            float est_delay = router_lookahead.get_expected_cost(source_rr, sink_rr, cost_params, /*R_upstream=*/0.);
            VTR_ASSERT(std::isfinite(est_delay) && est_delay < std::numeric_limits<float>::max());

            net_delay[net_id][ipin] = est_delay;
        }
    }
}

static void print_delay_budget_info(ClusterNetId net_id, route_budgets& budgeting_info) {
    auto& route_ctx = g_vpr_ctx.routing();

    VTR_LOG("Printing delay budget info for net %d\n", net_id);
    
    for(auto& pin : route_ctx.net_rr_terminals[net_id]) {
        VTR_LOG("IPIN %d: <%f, %f, %f>\n", pin, budgeting_info.get_min_delay_budget(net_id, pin), budgeting_info.get_delay_target(net_id, pin), budgeting_info.get_max_delay_budget(net_id, pin));
    }
}<|MERGE_RESOLUTION|>--- conflicted
+++ resolved
@@ -1111,12 +1111,9 @@
             conn_delay_budget.short_path_criticality = budgeting_inf.get_crit_short_path(net_id, target_pin);
             conn_delay_budget.routing_budgets_algorithm = router_opts.routing_budgets_algorithm;
         }
-
-<<<<<<< HEAD
+        
         // VTR_LOG_DEBUG("Routing Net %zu (%zu sinks) with delay budgets (%s): <%e, %e, %e> crit: %f\n", size_t(net_id), num_sinks, budgeting_inf.if_set() ? "true" : "false", conn_delay_budget.min_delay, conn_delay_budget.target_delay, conn_delay_budget.max_delay, conn_delay_budget.short_path_criticality);
-=======
         profiling::conn_start();
->>>>>>> f8897ec3
 
         // build a branch in the route tree to the target
         if (!timing_driven_route_sink(router,
