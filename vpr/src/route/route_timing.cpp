--- conflicted
+++ resolved
@@ -1653,7 +1653,6 @@
     return false;
 }
 
-<<<<<<< HEAD
 static bool check_hold(const t_router_opts& router_opts, std::shared_ptr<const SetupHoldTimingInfo> timing_info) {
     if (router_opts.routing_budgets_algorithm != YOYO) {
         return false;
@@ -1663,10 +1662,7 @@
     return false;
 }
 
-static OveruseInfo calculate_overuse_info() {
-=======
 static OveruseInfo calculate_overuse_info(const std::vector<ClusterNetId>& rerouted_nets) {
->>>>>>> f13e8bf7
     auto& device_ctx = g_vpr_ctx.device();
     auto& route_ctx = g_vpr_ctx.routing();
 
