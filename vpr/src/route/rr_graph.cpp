--- conflicted
+++ resolved
@@ -249,14 +249,8 @@
         const int L_num_types,
         const t_type_ptr types,
         const DeviceGrid& grid,
-<<<<<<< HEAD
-        t_chan_width *nodes_per_chan,
-        const enum e_switch_block_type sb_type,
-        const int Fs,
-=======
         t_chan_width nodes_per_chan,
         const enum e_switch_block_type sb_type, const int Fs,
->>>>>>> ce4e6f89
         const vector<t_switchblock_inf> switchblocks,
         const int num_arch_switches,
         const std::vector<t_segment_inf>& segment_inf,
@@ -688,14 +682,10 @@
     //edge subsets. Must be done after RR switches have been allocated
     partition_rr_graph_edges(device_ctx);
 
-<<<<<<< HEAD
-    rr_graph_externals(segment_inf, max_chan_width,
-=======
     //Save the channel widths for the newly constructed graph
     device_ctx.chan_width = nodes_per_chan;
 
-    rr_graph_externals(segment_inf, num_seg_types, max_chan_width,
->>>>>>> ce4e6f89
+    rr_graph_externals(segment_inf, max_chan_width,
             *wire_to_rr_ipin_switch, base_cost_type);
 
 
